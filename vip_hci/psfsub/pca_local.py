--- conflicted
+++ resolved
@@ -13,7 +13,7 @@
 
 """
 
-__author__ = "Carlos Alberto Gomez Gonzalez, Valentin Christiaens, Thomas Bédrine"
+__author__ = "C. A. Gomez Gonzalez, V. Christiaens, T. Bédrine"
 __all__ = ["pca_annular", "PCA_ANNULAR_Params"]
 
 import numpy as np
@@ -38,11 +38,7 @@
 
 @dataclass
 class PCA_ANNULAR_Params:
-    """
-    Set of parameters for the annular PCA module.
-
-
-    """
+    """Set of parameters for the annular PCA module."""
 
     cube: np.ndarray = None
     angle_list: np.ndarray = None
@@ -221,10 +217,9 @@
     frame : numpy ndarray, 2d
         Median combination of the de-rotated cube.
     """
-    # Separating the parameters of the ParamsObject from the optionnal rot_options
-    class_params, rot_options = separate_kwargs_dict(initial_kwargs=all_kwargs,
-                                                     parent_class=PCA_ANNULAR_Params
-                                                     )
+    # Separating the parameters of the ParamsObject from optional rot_options
+    class_params, rot_options = separate_kwargs_dict(all_kwargs,
+                                                     PCA_ANNULAR_Params)
 
     # Extracting the object of parameters (if any)
     algo_params = None
@@ -530,46 +525,13 @@
     return frame_desc
 
 
-<<<<<<< HEAD
 def _pca_adi_rdi(cube, angle_list, radius_int=0, fwhm=4, asize=2, n_segments=1,
                  delta_rot=1, ncomp=1, svd_mode='lapack', nproc=1,
                  min_frames_lib=2, max_frames_lib=200, tol=1e-1, scaling=None,
                  imlib='vip-fft', interpolation='lanczos4', collapse='median',
                  full_output=False, verbose=1, cube_ref=None, theta_init=0,
                  weights=None, cube_sig=None, left_eigv=False, **rot_options):
-    """ PCA exploiting angular variability (ADI fashion).
-    """
-
-=======
-def _pca_adi_rdi(
-    cube,
-    angle_list,
-    radius_int=0,
-    fwhm=4,
-    asize=2,
-    n_segments=1,
-    delta_rot=1,
-    ncomp=1,
-    svd_mode="lapack",
-    nproc=None,
-    min_frames_lib=2,
-    max_frames_lib=200,
-    tol=1e-1,
-    scaling=None,
-    imlib="vip-fft",
-    interpolation="lanczos4",
-    collapse="median",
-    full_output=False,
-    verbose=1,
-    cube_ref=None,
-    theta_init=0,
-    weights=None,
-    cube_sig=None,
-    left_eigv=False,
-    **rot_options,
-):
     """PCA exploiting angular variability (ADI fashion)."""
->>>>>>> f7b280f4
     array = cube
     if array.ndim != 3:
         raise TypeError("Input array is not a cube or 3d array")
