#! /usr/bin/env python
"""
Full-frame PCA algorithm for ADI, (ADI+)RDI and (ADI+)mSDI (IFS data) cubes.

Options :

- *Full-frame PCA*, using the whole cube as the PCA reference library in the
  case of ADI or ADI+mSDI (IFS cube), or a sequence of reference frames
  (reference star) in the case of RDI. For ADI a big data matrix NxP, where N
  is the number of frames and P the number of pixels in a frame is created. Then
  PCA is done through eigen-decomposition of the covariance matrix (~$DD^T$) or
  the SVD of the data matrix. SVD can be calculated using different libraries
  including the fast randomized SVD.

- *Full-frame incremental PCA* for big (larger than available memory) cubes.

.. [AMA12]
   | Amara & Quanz 2012
   | **PYNPOINT: an image processing package for finding exoplanets**
   | *MNRAS, Volume 427, Issue 1, pp. 948-955*
   | `https://arxiv.org/abs/1207.6637
     <https://arxiv.org/abs/1207.6637>`_

.. [CHR19]
   | Christiaens et al. 2019
   | **Separating extended disc features from the protoplanet in PDS 70 using
     VLT/SINFONI**
   | *MNRAS, Volume 486, Issue 4, pp. 5819-5837*
   | `https://arxiv.org/abs/1905.01860
     <https://arxiv.org/abs/1905.01860>`_

.. [HAL09]
   | Halko et al. 2009
   | **Finding structure with randomness: Probabilistic algorithms for
     constructing approximate matrix decompositions**
   | *arXiv e-prints*
   | `https://arxiv.org/abs/0909.4061
     <https://arxiv.org/abs/0909.4061>`_

.. [REN23]
   | Ren 2023
   | **Karhunen-Loève data imputation in high-contrast imaging**
   | *Astronomy & Astrophysics, Volume 679, p. 8*
   | `https://arxiv.org/abs/2308.16912
     <https://arxiv.org/abs/2308.16912>`_

"""

__author__ = "C.A. Gomez Gonzalez, V. Christiaens, T. Bédrine"
__all__ = ["pca", "PCA_Params"]

import numpy as np
from multiprocessing import cpu_count
from typing import Tuple, Union, List
from dataclasses import dataclass
from enum import Enum
from .svd import svd_wrapper, SVDecomposer
from .utils_pca import pca_incremental, pca_grid
from ..config import (timing, time_ini, check_enough_memory, Progressbar,
                      check_array)
from ..config.paramenum import (
    SvdMode,
    Adimsdi,
    Interpolation,
    Imlib,
    Collapse,
    ALGO_KEY,
)
from ..config.utils_conf import pool_map, iterable
from ..config.utils_param import setup_parameters, separate_kwargs_dict
from ..preproc.derotation import _find_indices_adi, _compute_pa_thresh
from ..preproc import cube_rescaling_wavelengths as scwave
from ..preproc import (
    cube_derotate,
    cube_collapse,
    cube_subtract_sky_pca,
    check_pa_vector,
    check_scal_vector,
    cube_crop_frames,
)
from ..stats import descriptive_stats
from ..var import (
    frame_center,
    dist,
    prepare_matrix,
    reshape_matrix,
    cube_filter_lowpass,
    mask_circle,
)


@dataclass
class PCA_Params:
    """
    Set of parameters for the PCA module.

    See function `pca` below for the documentation.
    """

    cube: np.ndarray = None
    angle_list: np.ndarray = None
    cube_ref: np.ndarray = None
    scale_list: np.ndarray = None
    ncomp: Union[Tuple, List, float, int] = 1
    svd_mode: Enum = SvdMode.LAPACK
    scaling: Enum = None
    mask_center_px: int = None
    source_xy: Tuple[int] = None
    delta_rot: int = None
    fwhm: float = 4
    adimsdi: Enum = Adimsdi.SINGLE
    crop_ifs: bool = True
    imlib: Enum = Imlib.VIPFFT
    imlib2: Enum = Imlib.VIPFFT
    interpolation: Enum = Interpolation.LANCZOS4
    collapse: Enum = Collapse.MEDIAN
    collapse_ifs: Enum = Collapse.MEAN
    ifs_collapse_range: Union[str, Tuple[int]] = "all"
    mask_rdi: np.ndarray = None
    check_memory: bool = True
    batch: Union[int, float] = None
    nproc: int = 1
    full_output: bool = False
    verbose: bool = True
    weights: np.ndarray = None
    left_eigv: bool = False
    min_frames_pca: int = 10
    cube_sig: np.ndarray = None


def pca(*all_args: List, **all_kwargs: dict):
    """Full-frame PCA algorithm applied to PSF substraction.

    The reference PSF and the quasi-static speckle pattern are modeled using
    Principal Component Analysis. Depending on the input parameters this PCA
    function can work in ADI, RDI or mSDI (IFS data) mode.

    ADI: the target ``cube`` itself is used to learn the PCs and to obtain a
    low-rank approximation model PSF (star + speckles). Both `cube_ref`` and
    ``scale_list`` must be None. The full-frame ADI-PCA implementation is based
    on [AMA12]_ and [SOU12]_. If ``batch`` is provided then the cube is
    processed with incremental PCA as described in [GOM17]_.

    (ADI+)RDI: if a reference cube is provided (``cube_ref``), its PCs are used
    to reconstruct the target frames to obtain the model PSF (star + speckles).

    (ADI+)mSDI (IFS data): if a scaling vector is provided (``scale_list``) and
    the cube is a 4d array [# channels, # adi-frames, Y, X], it's assumed it
    contains several multi-spectral frames acquired in pupil-stabilized mode.
    A single or two stages PCA can be performed, depending on ``adimsdi``, as
    explained in [CHR19]_.

    Parameters
    ----------
    all_args: list, optional
        Positionnal arguments for the PCA algorithm. Full list of parameters
        below.
    all_kwargs: dictionary, optional
        Mix of keyword arguments that can initialize a PCA_Params and the
        optional 'rot_options' dictionnary (with keyword values ``border_mode``,
        ``mask_val``, ``edge_blend``, ``interp_zeros``, ``ker``; see docstring
        of ``vip_hci.preproc.frame_rotate``). Can also contain a PCA_Params
        dictionary named `algo_params`.

    PCA parameters
    ----------
    cube : str or numpy ndarray, 3d or 4d
        Input cube (ADI or ADI+mSDI). If 4D, the first dimension should be
        spectral. If a string is given, it must correspond to the path to the
        fits file to be opened in memmap mode (incremental PCA-ADI of 3D cubes
        only).
    angle_list : numpy ndarray, 1d
        Corresponding parallactic angle for each frame.
    cube_ref : 3d or 4d numpy ndarray, or list of 3D numpy ndarray, optional
        Reference library cube for Reference Star Differential Imaging. Should
        be 3D, except if input cube is 4D and no scale_list is provided,
        reference cube can then either be 4D or a list of 3D cubes (i.e.
        providing the reference cube for each individual spectral cube).
    scale_list : numpy ndarray, 1d, optional
        If provided, triggers mSDI reduction. These should be the scaling
        factors used to re-scale the spectral channels and align the speckles
        in case of IFS data (ADI+mSDI cube). Usually, the
        scaling factors are the last channel wavelength divided by the
        other wavelengths in the cube (more thorough approaches can be used
        to get the scaling factors, e.g. with
        ``vip_hci.preproc.find_scal_vector``).
    ncomp : int, float, tuple of int/None, or list, optional
        How many PCs are used as a lower-dimensional subspace to project the
        target frames.

        * ADI (``cube`` is a 3d array): if an int is provided, ``ncomp`` is the
        number of PCs extracted from ``cube`` itself. If ``ncomp`` is a float
        in the interval [0, 1] then it corresponds to the desired cumulative
        explained variance ratio (the corresponding number of components is
        estimated). If ``ncomp`` is a tuple of two integers, then it
        corresponds to an interval of PCs in which final residual frames are
        computed (optionally, if a tuple of 3 integers is passed, the third
        value is the step). If ``ncomp`` is a list of int, these will be used to
        calculate residual frames. When ``ncomp`` is a tuple or list, and
        ``source_xy`` is not None, then the S/Ns (mean value in a 1xFWHM
        circular aperture) of the given (X,Y) coordinates are computed.

        * ADI+RDI (``cube`` and ``cube_ref`` are 3d arrays): ``ncomp`` is the
        number of PCs obtained from ``cube_ref``. If ``ncomp`` is a tuple,
        then it corresponds to an interval of PCs (obtained from ``cube_ref``)
        in which final residual frames are computed. If ``ncomp`` is a list of
        int, these will be used to calculate residual frames. When ``ncomp`` is
        a tuple or list, and ``source_xy`` is not None, then the S/Ns (mean
        value in a 1xFWHM circular aperture) of the given (X,Y) coordinates are
        computed.

        * ADI or ADI+RDI (``cube`` is a 4d array): same input format allowed as
        above. If ``ncomp`` is a list with the same length as the number of
        channels, each element of the list will be used as ``ncomp`` value
        (be it int, float or tuple) for each spectral channel. If not a
        list or a list with a different length as the number of spectral
        channels, these will be tested for all spectral channels respectively.

        * ADI+mSDI (``cube`` is a 4d array and ``adimsdi="single"``): ``ncomp``
        is the number of PCs obtained from the whole set of frames
        (n_channels * n_adiframes). If ``ncomp`` is a float in the interval
        (0, 1] then it corresponds to the desired CEVR, and the corresponding
        number of components will be estimated. If ``ncomp`` is a tuple, then
        it corresponds to an interval of PCs in which final residual frames
        are computed. If ``ncomp`` is a list of int, these will be used to
        calculate residual frames. When ``ncomp`` is a tuple or list, and
        ``source_xy`` is not None, then the S/Ns (mean value in a 1xFWHM
        circular aperture) of the given (X,Y) coordinates are computed.

        * ADI+mSDI  (``cube`` is a 4d array and ``adimsdi="double"``): ``ncomp``
        must be a tuple, where the first value is the number of PCs obtained
        from each multi-spectral frame (if None then this stage will be
        skipped and the spectral channels will be combined without
        subtraction); the second value sets the number of PCs used in the
        second PCA stage, ADI-like using the residuals of the first stage (if
        None then the second PCA stage is skipped and the residuals are
        de-rotated and combined).

    svd_mode : Enum, see `vip_hci.config.paramenum.SvdMode`
        Switch for the SVD method/library to be used.
    scaling : Enum, see `vip_hci.config.paramenum.Scaling`
        Pixel-wise scaling mode using ``sklearn.preprocessing.scale``
        function. If set to None, the input matrix is left untouched.
    mask_center_px : None or int
        If None, no masking is done. If an integer > 1 then this value is the
        radius of the circular mask.
    source_xy : tuple of int, optional
        For ADI-PCA, this triggers a frame rejection in the PCA library, with
        ``source_xy`` as the coordinates X,Y of the center of the annulus where
        the PA criterion is estimated. When ``ncomp`` is a tuple, a PCA grid is
        computed and the S/Ns (mean value in a 1xFWHM circular aperture) of the
        given (X,Y) coordinates are computed.
    delta_rot : int, optional
        Factor for tuning the parallactic angle threshold, expressed in FWHM.
        Default is 1 (excludes 1xFWHM on each side of the considered frame).
    fwhm : float, list or 1d numpy array, optional
        Known size of the FWHM in pixels to be used. Default value is 4.
        Can be a list or 1d numpy array for a 4d input cube with no scale_list.
    adimsdi : Enum, see `vip_hci.config.paramenum.Adimsdi`
        Changes the way the 4d cubes (ADI+mSDI) are processed. Basically it
        determines whether a single or double pass PCA is going to be computed.
    crop_ifs: bool, optional
        [adimsdi='single'] If True cube is cropped at the moment of frame
        rescaling in wavelength. This is recommended for large FOVs such as the
        one of SPHERE, but can remove significant amount of information close to
        the edge of small FOVs (e.g. SINFONI).
    imlib : Enum, see `vip_hci.config.paramenum.Imlib`
        See the documentation of ``vip_hci.preproc.frame_rotate``.
    imlib2 : Enum, see `vip_hci.config.paramenum.Imlib`
        See the documentation of ``vip_hci.preproc.cube_rescaling_wavelengths``.
    interpolation : Enum, see `vip_hci.config.paramenum.Interpolation`
        See the documentation of the ``vip_hci.preproc.frame_rotate`` function.
    collapse : Enum, see `vip_hci.config.paramenum.Collapse`
        Sets how temporal residual frames should be combined to produce an
        ADI image.
    collapse_ifs : Enum, see `vip_hci.config.paramenum.Collapse`
        Sets how spectral residual frames should be combined to produce an
        mSDI image.
    ifs_collapse_range: str 'all' or tuple of 2 int
        If a tuple, it should contain the first and last channels where the mSDI
        residual channels will be collapsed (by default collapses all channels).
    mask_rdi: tuple of two numpy array or one signle 2d numpy array, opt
        If provided, binary mask(s) will be used either in RDI mode or in
        ADI+mSDI (2 steps) mode. They will be used as anchor and boat masks
        following the procedure described in [REN23], which is useful to avoid
        self-subtraction in the presence of a bright disc signal. If only one
        mask is provided, the boat images will be unmasked
        (i.e., full frames will be used).
    check_memory : bool, optional
        If True, it checks that the input cube is smaller than the available
        system memory.
    batch : None, int or float, optional
        When it is not None, it triggers the incremental PCA (for ADI and
        ADI+mSDI cubes). If an int is given, it corresponds to the number of
        frames in each sequential mini-batch. If a float (0, 1] is given, it
        corresponds to the size of the batch is computed wrt the available
        memory in the system.
    nproc : None or int, optional
        Number of processes for parallel computing. If None the number of
        processes will be set to (cpu_count()/2). Defaults to ``nproc=1``.
    full_output: bool, optional
        Whether to return the final median combined image only or with other
        intermediate arrays.
    verbose : bool, optional
        If True prints intermediate info and timing.
    weights: 1d numpy array or list, optional
        Weights to be applied for a weighted mean. Need to be provided if
        collapse mode is 'wmean'.
    left_eigv : bool, optional
        Whether to use rather left or right singularvectors
        This mode is not compatible with 'mask_rdi' and 'batch'
    min_frames_pca : int, optional
        Minimum number of frames required in the PCA library. An error is raised
        if less than such number of frames can be found.
    cube_sig: numpy ndarray, opt
        Cube with estimate of significant authentic signals. If provided, this
        will be subtracted before projecting considering the science cube as
        reference cube.

    Return
    -------
    final_residuals_cube : List of numpy ndarray
        [(ncomp is tuple or list) & (source_xy=None or full_output=True)] List
        of residual final PCA frames obtained for a grid of PC values.
    frame : numpy ndarray
        [ncomp is scalar or source_xy!=None] 2D array, median combination of the
        de-rotated/re-scaled residuals cube.
    pcs : numpy ndarray
        [full_output=True, source_xy=None] Principal components. Valid for
        ADI cubes 3D or 4D (i.e. ``scale_list=None``). This is also returned
        when ``batch`` is not None (incremental PCA).
    recon_cube, recon : numpy ndarray
        [full_output=True] Reconstructed cube. Valid for ADI cubes 3D or 4D
        (i.e. ``scale_list=None``)
    residuals_cube : numpy ndarray
        [full_output=True] Residuals cube. Valid for ADI cubes 3D or 4D
        (i.e. ``scale_list=None``)
    residuals_cube_ : numpy ndarray
        [full_output=True] Derotated residuals cube. Valid for ADI cubes 3D or
        4D (i.e. ``scale_list=None``)
    residuals_cube_channels : numpy ndarray
        [full_output=True, adimsdi='double'] Residuals for each multi-spectral
        cube. Valid for ADI+mSDI (4D) cubes (when ``scale_list`` is provided)
    residuals_cube_channels_ : numpy ndarray
        [full_output=True, adimsdi='double'] Derotated final residuals. Valid
        for ADI+mSDI (4D) cubes (when ``scale_list`` is provided)
    cube_allfr_residuals : numpy ndarray
        [full_output=True, adimsdi='single']  Residuals cube (of the big cube
        with channels and time processed together). Valid for ADI+mSDI (4D)
        cubes (when ``scale_list`` is provided)
    cube_adi_residuals : numpy ndarray
        [full_output=True, adimsdi='single'] Residuals cube (of the big cube
        with channels and time processed together) after de-scaling the wls.
        Valid for ADI+mSDI (4D) (when ``scale_list`` is provided).
    medians : numpy ndarray
        [full_output=True, source_xy=None] This is also returned when ``batch``
        is not None (incremental PCA).
    ifs_adi_frames : numpy ndarray
        [full_output=True, 4D input cube, ``scale_list=None``] This is the cube
        of individual ADI reductions for each channel of the IFS cube.

    """
    # Separating the parameters of the ParamsObject from optional rot_options

    class_params, rot_options = separate_kwargs_dict(
        initial_kwargs=all_kwargs, parent_class=PCA_Params
    )

    # Extracting the object of parameters (if any)
    algo_params = None
    if ALGO_KEY in rot_options.keys():
        algo_params = rot_options[ALGO_KEY]
        del rot_options[ALGO_KEY]

    if algo_params is None:
        algo_params = PCA_Params(*all_args, **class_params)

    # by default, interpolate masked area before derotation if a mask is used
    if algo_params.mask_center_px and len(rot_options) == 0:
        rot_options['mask_val'] = 0
        rot_options['ker'] = 1
        rot_options['interp_zeros'] = True

    start_time = time_ini(algo_params.verbose)

    if algo_params.batch is None:
        check_array(algo_params.cube, (3, 4), msg="cube")
    else:
        if not isinstance(algo_params.cube, (str, np.ndarray)):
            raise TypeError(
                "`cube` must be a numpy (3d or 4d) array or a str "
                "with the full path on disk"
            )

    if algo_params.left_eigv:
        if (
            algo_params.batch is not None
            or algo_params.mask_rdi is not None
            or algo_params.cube_ref is not None
        ):
            raise NotImplementedError(
                "left_eigv is not compatible with 'mask_rdi' nor 'batch'"
            )

    # checking memory (if in-memory numpy array is provided)
    if not isinstance(algo_params.cube, str):
        input_bytes = (
            algo_params.cube_ref.nbytes
            if algo_params.cube_ref is not None
            else algo_params.cube.nbytes
        )
        mem_msg = (
            "Set check_memory=False to override this memory check or "
            "set `batch` to run incremental PCA (valid for ADI or "
            "ADI+mSDI single-pass)"
        )
        check_enough_memory(
            input_bytes,
            1.0,
            raise_error=algo_params.check_memory,
            error_msg=mem_msg,
            verbose=algo_params.verbose,
        )

    if algo_params.nproc is None:
        algo_params.nproc = cpu_count() // 2  # Hyper-threading doubles # cores

    # All possible outputs for any PCA usage must be pre-declared to None
    # Default possible outputs

    (
        frame,
        final_residuals_cube,
        pclist,
        pcs,
        medians,
        recon,
        residuals_cube,
        residuals_cube_,
    ) = (None for _ in range(8))

    # Full_output/cube dimension dependant variables

    (
        table,
        cube_allfr_residuals,
        cube_adi_residuals,
        residuals_cube_channels,
        residuals_cube_channels_,
        ifs_adi_frames,
    ) = (None for _ in range(6))

    # ADI + mSDI. Shape of cube: (n_channels, n_adi_frames, y, x)
    # isinstance(cube, np.ndarray) and cube.ndim == 4:
    if algo_params.scale_list is not None:
        if algo_params.adimsdi == Adimsdi.DOUBLE:
            add_params = {"start_time": start_time}
            func_params = setup_parameters(
                params_obj=algo_params, fkt=_adimsdi_doublepca, **add_params
            )
            res_pca = _adimsdi_doublepca(
                **func_params,
                **rot_options,
            )
            residuals_cube_channels, residuals_cube_channels_, frame = res_pca
        elif algo_params.adimsdi == Adimsdi.SINGLE:
            add_params = {"start_time": start_time}
            func_params = setup_parameters(
                params_obj=algo_params, fkt=_adimsdi_singlepca, **add_params
            )
            res_pca = _adimsdi_singlepca(
                **func_params,
                **rot_options,
            )
            if isinstance(algo_params.ncomp, (int, float)):
                cube_allfr_residuals, cube_adi_residuals, frame = res_pca
            elif isinstance(algo_params.ncomp, (tuple, list)):
                if algo_params.source_xy is None:
                    if algo_params.full_output:
                        final_residuals_cube, pclist = res_pca
                    else:
                        final_residuals_cube = res_pca
                else:
                    final_residuals_cube, frame, table, _ = res_pca
        else:
            raise ValueError("`adimsdi` mode not recognized")

    # 4D cube, but no mSDI desired
    elif algo_params.cube.ndim == 4:
        nch, nz, ny, nx = algo_params.cube.shape
        ifs_adi_frames = np.zeros([nch, ny, nx])
        if not isinstance(algo_params.ncomp, list):
            ncomp = [algo_params.ncomp] * nch
        elif len(algo_params.ncomp) != nch:
            nnpc = len(algo_params.ncomp)
            ifs_adi_frames = np.zeros([nch, nnpc, ny, nx])
            ncomp = [algo_params.ncomp] * nch
        else:
            ncomp = algo_params.ncomp
        if np.isscalar(algo_params.fwhm):
            algo_params.fwhm = [algo_params.fwhm] * nch

        pcs = []
        recon = []
        residuals_cube = []
        residuals_cube_ = []

        # (ADI+)RDI
        if algo_params.cube_ref is not None:
            for ch in range(nch):
                if algo_params.cube_ref[ch].ndim != 3:
                    msg = "Ref cube has wrong format for 4d input cube"
                    raise TypeError(msg)

                add_params = {
                    "start_time": start_time,
                    "cube": algo_params.cube[ch],
                    "cube_ref": algo_params.cube_ref[ch],
                    "ncomp": ncomp[ch],
                }
                func_params = setup_parameters(
                    params_obj=algo_params, fkt=_adi_rdi_pca, **add_params
                )
                res_pca = _adi_rdi_pca(
                    **func_params,
                    **rot_options,
                )
                pcs.append(res_pca[0])
                recon.append(res_pca[1])
                residuals_cube.append(res_pca[2])
                residuals_cube_.append(res_pca[3])
                ifs_adi_frames[ch] = res_pca[-1]
        # ADI
        else:
            final_residuals_cube = []
            table = []
            recon_cube = []
            residuals_cube = []
            residuals_cube_ = []
            pclist = []
            medians = []
            for ch in range(nch):
                add_params = {
                    "start_time": start_time,
                    "cube": algo_params.cube[ch],
                    "ncomp": ncomp[ch],  # algo_params.ncomp[ch],
                    "fwhm": algo_params.fwhm[ch],
                    "full_output": True,
                }
                func_params = setup_parameters(
                    params_obj=algo_params, fkt=_adi_rdi_pca, **add_params
                )
                res_pca = _adi_rdi_pca(
                    **func_params,
                    **rot_options,
                )
                grid_case = False
                if algo_params.batch is None:
                    if algo_params.source_xy is not None:
                        # PCA grid, computing S/Ns
                        if isinstance(ncomp[ch], (tuple, list)):
                            final_residuals_cube.append(res_pca[0])
                            ifs_adi_frames[ch] = res_pca[1]
                            table.append(res_pca[2])
                        # full-frame PCA with rotation threshold
                        else:
                            recon_cube.append(res_pca[0])
                            residuals_cube.append(res_pca[1])
                            residuals_cube_.append(res_pca[2])
                            ifs_adi_frames[ch] = res_pca[-1]
                    else:
                        # PCA grid
                        if isinstance(ncomp[ch], (tuple, list)):
                            ifs_adi_frames[ch] = res_pca[0]
                            pclist.append(res_pca[1])
                            grid_case = True
                        # full-frame standard PCA
                        else:
                            pcs.append(res_pca[0])
                            recon.append(res_pca[1])
                            residuals_cube.append(res_pca[2])
                            residuals_cube_.append(res_pca[3])
                            ifs_adi_frames[ch] = res_pca[-1]
                # full-frame incremental PCA
                else:
                    ifs_adi_frames[ch] = res_pca[0]
                    pcs.append(res_pca[2])
                    medians.append(res_pca[3])

            if grid_case:
                for i in range(len(ncomp[0])):
                    frame = [cube_collapse(ifs_adi_frames[:, i],
                                           mode=algo_params.collapse_ifs)]
                    final_residuals_cube = frame
            else:
                frame = cube_collapse(ifs_adi_frames,
                                      mode=algo_params.collapse_ifs)

        # convert to numpy arrays when relevant
        if len(pcs) > 0:
            pcs = np.array(pcs)
        if len(recon) > 0:
            recon = np.array(recon)
        if len(residuals_cube) > 0:
            residuals_cube = np.array(residuals_cube)
        if len(residuals_cube_) > 0:
            residuals_cube_ = np.array(residuals_cube_)
        if len(final_residuals_cube) > 0:
            final_residuals_cube = np.array(final_residuals_cube)
        if len(recon_cube) > 0:
            recon_cube = np.array(recon_cube)
        if len(medians) > 0:
            medians = np.array(medians)

    # ADI + RDI
    # elif algo_params.cube_ref is not None:
    #     add_params = {
    #         "start_time": start_time,
    #         "full_output": True,
    #     }
    #     func_params = setup_parameters(
    #         params_obj=algo_params, fkt=_adi_rdi_pca, **add_params
    #     )
    #     res_pca = _adi_rdi_pca(
    #         **func_params,
    #         **rot_options,
    #     )
    #     pcs, recon, residuals_cube, residuals_cube_, frame = res_pca

    # ADI+RDI OR ADI. Shape of cube: (n_adi_frames, y, x)
    else:
        add_params = {
            "start_time": start_time,
            "full_output": True,
        }

        func_params = setup_parameters(params_obj=algo_params,
                                       fkt=_adi_rdi_pca, **add_params)

        if algo_params.cube_ref is not None and algo_params.batch is not None:
            raise ValueError("RDI not compatible with batch mode")

        res_pca = _adi_rdi_pca(**func_params, **rot_options)

        if algo_params.batch is None:
            if algo_params.source_xy is not None:
                # PCA grid, computing S/Ns
                if isinstance(algo_params.ncomp, (tuple, list)):
                    if algo_params.full_output:
                        final_residuals_cube, frame, table, _ = res_pca
                    else:
                        # returning only the optimal residual
                        final_residuals_cube = res_pca[1]
                # full-frame PCA with rotation threshold
                else:
                    recon_cube, residuals_cube, residuals_cube_, frame = res_pca
            else:
                # PCA grid
                if isinstance(algo_params.ncomp, (tuple, list)):
                    final_residuals_cube, pclist = res_pca
                # full-frame standard PCA
                else:
                    pcs, recon, residuals_cube, residuals_cube_, frame = res_pca
        # full-frame incremental PCA
        else:
            frame, _, pcs, medians = res_pca

    # else:
    #     raise RuntimeError(
    #        "Only ADI, ADI+RDI and ADI+mSDI observing techniques are supported"
    #     )

    # --------------------------------------------------------------------------
    # Returns for each case (ADI, ADI+RDI and ADI+mSDI) and combination of
    # parameters: full_output, source_xy, batch, ncomp
    # --------------------------------------------------------------------------
    isarr = isinstance(algo_params.cube, np.ndarray)
    if isarr and algo_params.scale_list is not None:
        # ADI+mSDI double-pass PCA
        if algo_params.adimsdi == Adimsdi.DOUBLE:
            if algo_params.full_output:
                return frame, residuals_cube_channels, residuals_cube_channels_
            else:
                return frame

        elif algo_params.adimsdi == Adimsdi.SINGLE:
            # ADI+mSDI single-pass PCA
            if isinstance(algo_params.ncomp, (float, int)):
                if algo_params.full_output:
                    return frame, cube_allfr_residuals, cube_adi_residuals
                else:
                    return frame
            # ADI+mSDI single-pass PCA grid
            elif isinstance(algo_params.ncomp, (tuple, list)):
                if algo_params.source_xy is None:
                    if algo_params.full_output:
                        return final_residuals_cube, pclist
                    else:
                        return final_residuals_cube
                else:
                    if algo_params.full_output:
                        return final_residuals_cube, frame, table
                    else:
                        return frame
            else:
                msg = "ncomp value should only be a float, an int or a tuple of"
                msg += f" those, not a {type(algo_params.ncomp)}."
                raise ValueError(msg)
        else:
            msg = f"ADIMSDI value should only be {Adimsdi.SINGLE} or"
            msg += f" {Adimsdi.DOUBLE}."
            raise ValueError(msg)

    # ADI and ADI+RDI (3D or 4D)
    elif isinstance(algo_params.cube, str) or algo_params.scale_list is None:
        if algo_params.source_xy is None and algo_params.full_output:
            # incremental PCA
            if algo_params.batch is not None:
                final_res = [frame, pcs, medians]
            else:
                # PCA grid
                if isinstance(algo_params.ncomp, (tuple, list)):
                    final_res = [final_residuals_cube, pclist]
                # full-frame standard PCA or ADI+RDI
                else:
<<<<<<< HEAD
                    final_res = [frame, pcs, recon,
                                 residuals_cube, residuals_cube_]
=======
                    final_res = [frame, pcs, recon, residuals_cube,
                                 residuals_cube_]
>>>>>>> f7b280f4
            if algo_params.cube.ndim == 4:
                final_res.append(ifs_adi_frames)
            return tuple(final_res)
        elif algo_params.source_xy is not None and algo_params.full_output:
            # PCA grid, computing S/Ns
            if isinstance(algo_params.ncomp, (tuple, list)):
                final_res = [final_residuals_cube, frame, table]
            # full-frame PCA with rotation threshold
            else:
                final_res = [frame, recon_cube, residuals_cube, residuals_cube_]
            return tuple(final_res)
        elif not algo_params.full_output:
            # PCA grid
            if isinstance(algo_params.ncomp, (tuple, list)):
                return final_residuals_cube
            # full-frame standard PCA or ADI+RDI
            else:
                return frame

    else:
        msg = "cube value should only be a str or a numpy.ndarray, not a "
        msg += f"{type(algo_params.cube)}."
        raise ValueError(msg)


def _adi_rdi_pca(
    cube,
    cube_ref,
    angle_list,
    ncomp,
    batch,
    source_xy,
    delta_rot,
    fwhm,
    scaling,
    mask_center_px,
    svd_mode,
    imlib,
    interpolation,
    collapse,
    verbose,
    start_time,
    nproc,
    full_output,
    weights=None,
    mask_rdi=None,
    cube_sig=None,
    left_eigv=False,
    min_frames_pca=10,
    **rot_options,
):
    """Handle the ADI or ADI+RDI PCA post-processing."""
    (
        frame,
        pcs,
        recon,
        residuals_cube,
        residuals_cube_,
    ) = (None for _ in range(5))
    # Full/Single ADI processing, incremental PCA
    if batch is not None:
        result = pca_incremental(
            cube,
            angle_list,
            batch=batch,
            ncomp=ncomp,
            collapse=collapse,
            verbose=verbose,
            full_output=full_output,
            start_time=start_time,
            weights=weights,
            nproc=nproc,
            imlib=imlib,
            interpolation=interpolation,
            **rot_options,
        )
        return result

    else:
        # Full/Single ADI processing
        n, y, x = cube.shape

        angle_list = check_pa_vector(angle_list)
        if not n == angle_list.shape[0]:
            raise ValueError(
                "`angle_list` vector has wrong length. It must "
                "equal the number of frames in the cube"
            )

        if not isinstance(ncomp, (int, float, tuple, list)):
            msg = "`ncomp` must be an int, float, tuple or list in the ADI case"
            raise TypeError(msg)

        if np.isscalar(ncomp):
            if isinstance(ncomp, int) and ncomp > n:
                ncomp = min(ncomp, n)
                print(
                    "Number of PCs too high (max PCs={}), using {} PCs "
                    "instead.".format(n, ncomp)
                )
<<<<<<< HEAD

            if source_xy is None:
                residuals_result = _project_subtract(
                    cube,
                    None,
                    ncomp,
                    scaling,
                    mask_center_px,
                    svd_mode,
                    verbose,
                    full_output,
                    cube_sig=cube_sig,
                    left_eigv=left_eigv,
                )
                if verbose:
                    timing(start_time)
                if full_output:
                    residuals_cube = residuals_result[0]
                    reconstructed = residuals_result[1]
                    V = residuals_result[2]
                    pcs = reshape_matrix(V, y, x) if not left_eigv else V.T
                    recon = reshape_matrix(reconstructed, y, x)
                else:
                    residuals_cube = residuals_result

            # A rotation threshold is applied
            else:
                if delta_rot is None or fwhm is None:
                    msg = "Delta_rot or fwhm parameters missing. Needed for the"
                    msg += "PA-based rejection of frames from the library"
                    raise TypeError(msg)
                nfrslib = []
                residuals_cube = np.zeros_like(cube)
                recon_cube = np.zeros_like(cube)
                yc, xc = frame_center(cube[0], False)
                x1, y1 = source_xy
                ann_center = dist(yc, xc, y1, x1)
                pa_thr = _compute_pa_thresh(ann_center, fwhm, delta_rot)
                mid_range = np.abs(np.amax(angle_list) -
                                   np.amin(angle_list)) / 2
                if pa_thr >= mid_range - mid_range * 0.1:
                    new_pa_th = float(mid_range - mid_range * 0.1)
                    if verbose:
                        msg = "PA threshold {:.2f} is too big, will be set to "
                        msg += "{:.2f}"
                        print(msg.format(pa_thr, new_pa_th))
                    pa_thr = new_pa_th

                for frame in range(n):
                    if ann_center > fwhm * 3:  # TODO: 3 optimal value? new par?
                        ind = _find_indices_adi(
                            angle_list, frame, pa_thr, truncate=True
                        )
                    else:
                        ind = _find_indices_adi(angle_list, frame, pa_thr)

                    res_result = _project_subtract(
=======
            if mask_rdi is None:
                if source_xy is None:
                    residuals_result = _project_subtract(
>>>>>>> f7b280f4
                        cube,
                        cube_ref,
                        ncomp,
                        scaling,
                        mask_center_px,
                        svd_mode,
                        verbose,
                        full_output,
                        cube_sig=cube_sig,
                        left_eigv=left_eigv,
                    )
                    if verbose:
                        timing(start_time)
                    if full_output:
                        residuals_cube = residuals_result[0]
                        reconstructed = residuals_result[1]
                        V = residuals_result[2]
                        pcs = reshape_matrix(V, y, x) if not left_eigv else V.T
                        recon = reshape_matrix(reconstructed, y, x)
                    else:
                        residuals_cube = residuals_result

<<<<<<< HEAD
                # number of frames in library printed for each annular quadrant
                if verbose:
                    descriptive_stats(nfrslib, verbose=verbose,
                                      label="Size LIB: ")
=======
                # A rotation threshold is applied
                else:
                    if delta_rot is None or fwhm is None:
                        msg = "Delta_rot or fwhm parameters missing. Needed for"
                        msg += "PA-based rejection of frames from the library"
                        raise TypeError(msg)
                    nfrslib = []
                    residuals_cube = np.zeros_like(cube)
                    recon_cube = np.zeros_like(cube)
                    yc, xc = frame_center(cube[0], False)
                    x1, y1 = source_xy
                    ann_center = dist(yc, xc, y1, x1)
                    pa_thr = _compute_pa_thresh(ann_center, fwhm, delta_rot)

                    for frame in range(n):
                        ind = _find_indices_adi(angle_list, frame, pa_thr)

                        res_result = _project_subtract(
                            cube,
                            cube_ref,
                            ncomp,
                            scaling,
                            mask_center_px,
                            svd_mode,
                            verbose,
                            full_output,
                            ind,
                            frame,
                            cube_sig=cube_sig,
                            left_eigv=left_eigv,
                            min_frames_pca=min_frames_pca,
                        )
                        if full_output:
                            nfrslib.append(res_result[0])
                            residual_frame = res_result[1]
                            recon_frame = res_result[2]
                            residuals_cube[frame] = residual_frame.reshape((y,
                                                                            x))
                            recon_cube[frame] = recon_frame.reshape((y, x))
                        else:
                            nfrslib.append(res_result[0])
                            residual_frame = res_result[1]
                            residuals_cube[frame] = residual_frame.reshape((y,
                                                                            x))

                    # number of frames in library printed for each ann. quadrant
                    if verbose:
                        descriptive_stats(nfrslib, verbose=verbose,
                                          label="Size LIB: ")
            else:
                residuals_result = cube_subtract_sky_pca(
                    cube, cube_ref, mask_rdi, ncomp=ncomp, full_output=True
                )
                residuals_cube = residuals_result[0]
                pcs = residuals_result[2]
                recon = residuals_result[-1]
>>>>>>> f7b280f4

            residuals_cube_ = cube_derotate(
                residuals_cube,
                angle_list,
                nproc=nproc,
                imlib=imlib,
                interpolation=interpolation,
                **rot_options,
            )
            if mask_center_px:
                residuals_cube_ = mask_circle(residuals_cube_, mask_center_px)
            frame = cube_collapse(residuals_cube_, mode=collapse, w=weights)
            if verbose:
                print("Done de-rotating and combining")
                timing(start_time)
            if source_xy is not None:
                if full_output:
                    return (recon_cube,
                            residuals_cube,
                            residuals_cube_,
                            frame)
                else:
                    return frame
            else:
                if full_output:
                    return (pcs,
                            recon,
                            residuals_cube,
                            residuals_cube_,
                            frame)
                else:
                    return frame

        # When ncomp is a tuple, pca_grid is called
        else:
            gridre = pca_grid(
                cube,
                angle_list,
                fwhm,
                range_pcs=ncomp,
                source_xy=source_xy,
                cube_ref=cube_ref,
                mode="fullfr",
                svd_mode=svd_mode,
                scaling=scaling,
                mask_center_px=mask_center_px,
                fmerit="mean",
                collapse=collapse,
                verbose=verbose,
                full_output=full_output,
                debug=False,
                plot=verbose,
                start_time=start_time,
                weights=weights,
                nproc=nproc,
                imlib=imlib,
                interpolation=interpolation,
                **rot_options,
            )
            return gridre


def _adimsdi_singlepca(
    cube,
    angle_list,
    scale_list,
    ncomp,
    fwhm,
    source_xy,
    scaling,
    mask_center_px,
    svd_mode,
    imlib,
    imlib2,
    interpolation,
    collapse,
    collapse_ifs,
    ifs_collapse_range,
    verbose,
    start_time,
    nproc,
    crop_ifs,
    batch,
    full_output,
    weights=None,
    left_eigv=False,
    min_frames_pca=10,
    **rot_options,
):
    """Handle the full-frame ADI+mSDI single PCA post-processing."""
    z, n, y_in, x_in = cube.shape

    angle_list = check_pa_vector(angle_list)
    if not angle_list.shape[0] == n:
        msg = "Angle list vector has wrong length. It must equal the number"
        msg += " frames in the cube"
        raise ValueError(msg)

    if scale_list is None:
        raise ValueError("`scale_list` must be provided")
    else:
        check_array(scale_list, dim=1, msg="scale_list")
        if not scale_list.shape[0] == z:
            raise ValueError("`scale_list` has wrong length")

    scale_list = check_scal_vector(scale_list)
    big_cube = []

    if verbose:
        print("Rescaling the spectral channels to align the speckles")
    for i in Progressbar(range(n), verbose=verbose):
        cube_resc = scwave(cube[:, i, :, :], scale_list, imlib=imlib2,
                           interpolation=interpolation)[0]
        if crop_ifs:
            cube_resc = cube_crop_frames(cube_resc, size=y_in, verbose=False)
        big_cube.append(cube_resc)

    big_cube = np.array(big_cube)
    big_cube = big_cube.reshape(z * n, big_cube.shape[2], big_cube.shape[3])

    if verbose:
        timing(start_time)
        print("{} total frames".format(n * z))
        print("Performing single-pass PCA")

    if isinstance(ncomp, (int, float)):
        # When ncomp is a int and batch is not None, incremental ADI-PCA is run
        if batch is not None:
            res_cube = pca_incremental(
                big_cube,
                angle_list,
                batch,
                ncomp,
                collapse,
                verbose,
                return_residuals=True,
                start_time=start_time,
                weights=weights,
                nproc=nproc,
                imlib=imlib,
                interpolation=interpolation,
                **rot_options,
            )
        # When ncomp is a int/float and batch is None, standard ADI-PCA is run
        else:
            res_cube = _project_subtract(
                big_cube,
                None,
                ncomp,
                scaling,
                mask_center_px,
                svd_mode,
                verbose,
                False,
                left_eigv=left_eigv,
                min_frames_pca=min_frames_pca,
            )

        if verbose:
            timing(start_time)

        resadi_cube = np.zeros((n, y_in, x_in))

        if verbose:
            print("Descaling the spectral channels")
        if ifs_collapse_range == "all":
            idx_ini = 0
            idx_fin = z
        else:
            idx_ini = ifs_collapse_range[0]
            idx_fin = ifs_collapse_range[1]

        for i in Progressbar(range(n), verbose=verbose):
            frame_i = scwave(
<<<<<<< HEAD
                res_cube[i * z + idx_ini: i * z + idx_fin],
=======
                res_cube[i * z + idx_ini:i * z + idx_fin],
>>>>>>> f7b280f4
                scale_list[idx_ini:idx_fin],
                full_output=False,
                inverse=True,
                y_in=y_in,
                x_in=x_in,
                imlib=imlib2,
                interpolation=interpolation,
                collapse=collapse_ifs,
            )
            resadi_cube[i] = frame_i

        if verbose:
            print("De-rotating and combining residuals")
            timing(start_time)
        der_res = cube_derotate(
            resadi_cube,
            angle_list,
            nproc=nproc,
            imlib=imlib,
            interpolation=interpolation,
            **rot_options,
        )
        if mask_center_px:
            der_res = mask_circle(der_res, mask_center_px)
        frame = cube_collapse(der_res, mode=collapse, w=weights)
        cube_allfr_residuals = res_cube
        cube_adi_residuals = resadi_cube
        return cube_allfr_residuals, cube_adi_residuals, frame

    # When ncomp is a tuple, pca_grid is called
    elif isinstance(ncomp, (tuple, list)):
        gridre = pca_grid(
            big_cube,
            angle_list,
            fwhm,
            range_pcs=ncomp,
            source_xy=source_xy,
            cube_ref=None,
            mode="fullfr",
            svd_mode=svd_mode,
            scaling=scaling,
            mask_center_px=mask_center_px,
            fmerit="mean",
            collapse=collapse,
            ifs_collapse_range=ifs_collapse_range,
            verbose=verbose,
            full_output=full_output,
            debug=False,
            plot=verbose,
            start_time=start_time,
            scale_list=scale_list,
            initial_4dshape=cube.shape,
            weights=weights,
            nproc=nproc,
            imlib=imlib,
            interpolation=interpolation,
            **rot_options,
        )
        return gridre

    else:
        raise TypeError(
            "`ncomp` must be an int, float, tuple or list for single-pass PCA"
        )


def _adimsdi_doublepca(
    cube,
    angle_list,
    scale_list,
    ncomp,
    scaling,
    mask_center_px,
    svd_mode,
    imlib,
    imlib2,
    interpolation,
    collapse,
    collapse_ifs,
    ifs_collapse_range,
    verbose,
    start_time,
    nproc,
    weights=None,
    fwhm=4,
    conv=False,
    mask_rdi=None,
    cube_sig=None,
    left_eigv=False,
    **rot_options,
):
    """Handle the full-frame ADI+mSDI double PCA post-processing."""
    z, n, y_in, x_in = cube.shape

    global ARRAY
    ARRAY = cube  # to be passed to _adimsdi_doublepca_ifs

    if not isinstance(ncomp, tuple):
        raise TypeError(
            "`ncomp` must be a tuple when a double pass PCA" " is performed"
        )
    else:
        ncomp_ifs, ncomp_adi = ncomp

    angle_list = check_pa_vector(angle_list)
    if not angle_list.shape[0] == n:
        msg = "Angle list vector has wrong length. It must equal the number"
        msg += " frames in the cube"
        raise ValueError(msg)

    if scale_list is None:
        raise ValueError("Scaling factors vector must be provided")
    else:
        if np.array(scale_list).ndim > 1:
            raise ValueError("Scaling factors vector is not 1d")
        if not scale_list.shape[0] == cube.shape[0]:
            raise ValueError("Scaling factors vector has wrong length")
    scale_list = check_scal_vector(scale_list)

    if verbose:
        print("{} spectral channels in IFS cube".format(z))
        if ncomp_ifs is None:
            print("Combining multi-spectral frames (skipping PCA)")
        else:
            print("First PCA stage exploiting spectral variability")

    if ncomp_ifs is not None and ncomp_ifs > z:
        ncomp_ifs = min(ncomp_ifs, z)
        msg = "Number of PCs too high (max PCs={}), using {} PCs instead"
        print(msg.format(z, ncomp_ifs))

    res = pool_map(
        nproc,
        _adimsdi_doublepca_ifs,
        iterable(range(n)),
        ncomp_ifs,
        scale_list,
        scaling,
        mask_center_px,
        svd_mode,
        imlib2,
        interpolation,
        collapse_ifs,
        ifs_collapse_range,
        fwhm,
        conv,
        mask_rdi,
        left_eigv,
    )
    residuals_cube_channels = np.array(res)

    if verbose:
        timing(start_time)

    # de-rotation of the PCA processed channels, ADI fashion
    if ncomp_adi is None:
        if verbose:
            print("{} ADI frames".format(n))
            print("De-rotating and combining frames (skipping PCA)")
        residuals_cube_channels_ = cube_derotate(
            residuals_cube_channels,
            angle_list,
            nproc=nproc,
            imlib=imlib,
            interpolation=interpolation,
            **rot_options,
        )
<<<<<<< HEAD
        frame = cube_collapse(residuals_cube_channels_,
                              mode=collapse, w=weights)
=======
        frame = cube_collapse(residuals_cube_channels_, mode=collapse,
                              w=weights)
>>>>>>> f7b280f4
        if verbose:
            timing(start_time)
    else:
        if ncomp_adi > n:
            ncomp_adi = n
<<<<<<< HEAD
            print(
                "Number of PCs too high, using  maximum of {} PCs " "instead".format(
                    n)
            )
=======
            msg = "Number of PCs too high, using  maximum of {} PCs instead"
            print(msg.format(n))
>>>>>>> f7b280f4
        if verbose:
            print("{} ADI frames".format(n))
            print("Second PCA stage exploiting rotational variability")

        res_ifs_adi = _project_subtract(
            residuals_cube_channels,
            None,
            ncomp_adi,
            scaling,
            mask_center_px,
            svd_mode,
            verbose=False,
            full_output=False,
            cube_sig=cube_sig,
            left_eigv=left_eigv,
        )
        if verbose:
            print("De-rotating and combining residuals")
        der_res = cube_derotate(
            res_ifs_adi,
            angle_list,
            nproc=nproc,
            imlib=imlib,
            interpolation=interpolation,
            **rot_options,
        )
        residuals_cube_channels_ = der_res
<<<<<<< HEAD
        frame = cube_collapse(residuals_cube_channels_,
                              mode=collapse, w=weights)
=======
        frame = cube_collapse(residuals_cube_channels_, mode=collapse,
                              w=weights)
>>>>>>> f7b280f4
        if verbose:
            timing(start_time)
    return residuals_cube_channels, residuals_cube_channels_, frame


def _adimsdi_doublepca_ifs(
    fr,
    ncomp,
    scale_list,
    scaling,
    mask_center_px,
    svd_mode,
    imlib,
    interpolation,
    collapse,
    ifs_collapse_range,
    fwhm,
    conv,
    mask_rdi=None,
    left_eigv=False,
):
    """Call by _adimsdi_doublepca with pool_map."""
    global ARRAY

    z, n, y_in, x_in = ARRAY.shape
    multispec_fr = ARRAY[:, fr, :, :]

    if ifs_collapse_range == "all":
        idx_ini = 0
        idx_fin = z
    else:
        idx_ini = ifs_collapse_range[0]
        idx_fin = ifs_collapse_range[1]

    if ncomp is None:
        frame_i = cube_collapse(multispec_fr[idx_ini:idx_fin])
    else:
        cube_resc = scwave(
            multispec_fr, scale_list, imlib=imlib, interpolation=interpolation
        )[0]

        if conv:
            # convolve all frames with the same kernel
            cube_resc = cube_filter_lowpass(
                cube_resc, mode="gauss", fwhm_size=fwhm, verbose=False
            )
        if mask_rdi is None:
            residuals = _project_subtract(
                cube_resc,
                None,
                ncomp,
                scaling,
                mask_center_px,
                svd_mode,
                verbose=False,
                full_output=False,
                left_eigv=left_eigv,
            )
        else:
            residuals = np.zeros_like(cube_resc)
            for i in range(z):
                cube_tmp = np.array([cube_resc[i]])
                cube_ref = np.array([cube_resc[j] for j in range(z) if j != i])
                residuals[i] = cube_subtract_sky_pca(
                    cube_tmp, cube_ref, mask_rdi, ncomp=ncomp, full_output=False
                )
        frame_i = scwave(
            residuals[idx_ini:idx_fin],
            scale_list[idx_ini:idx_fin],
            full_output=False,
            inverse=True,
            y_in=y_in,
            x_in=x_in,
            imlib=imlib,
            interpolation=interpolation,
            collapse=collapse,
        )
        if mask_center_px:
            frame_i = mask_circle(frame_i, mask_center_px)

    return frame_i


# def _adi_rdi_pca(
#     cube,
#     cube_ref,
#     angle_list,
#     ncomp,
#     source_xy,
#     delta_rot,
#     fwhm,
#     scaling,
#     mask_center_px,
#     svd_mode,
#     imlib,
#     interpolation,
#     collapse,
#     verbose,
#     start_time,
#     nproc,
#     weights=None,
#     mask_rdi=None,
#     cube_sig=None,
#     left_eigv=False,
#     **rot_options,
# ):
#     """Handle the ADI+RDI post-processing."""
#     n, y, x = cube.shape
#     n_ref, y_ref, x_ref = cube_ref.shape
#     angle_list = check_pa_vector(angle_list)
#     if not isinstance(ncomp, int):
#         raise TypeError("`ncomp` must be an int in the ADI+RDI case")
#     if ncomp > n_ref:
#         msg = (
#             "Requested number of PCs ({}) higher than the number of frames "
#             + "in the reference cube ({}); using the latter instead."
#         )
#         print(msg.format(ncomp, n_ref))
#         ncomp = n_ref

#     if not cube_ref.ndim == 3:
#         msg = "Input reference array is not a cube or 3d array"
#         raise ValueError(msg)
#     if not y_ref == y and x_ref == x:
#         msg = "Reference and target frames have different shape"
#         raise TypeError(msg)

#     if mask_rdi is None:
#         if source_xy is None:
#             residuals_result = _project_subtract(
#                 cube,
#                 cube_ref,
#                 ncomp,
#                 scaling,
#                 mask_center_px,
#                 svd_mode,
#                 verbose,
#                 True,
#                 cube_sig=cube_sig,
#                 left_eigv=left_eigv,
#             )
#             residuals_cube = residuals_result[0]
#             reconstructed = residuals_result[1]
#             V = residuals_result[2]
#             pcs = reshape_matrix(V, y, x) if not left_eigv else V.T
#             recon = reshape_matrix(reconstructed, y, x)
#         # A rotation threshold is applied
#         else:
#             if delta_rot is None or fwhm is None:
#                 msg = "Delta_rot or fwhm parameters missing. Needed for the"
#                 msg += "PA-based rejection of frames from the library"
#                 raise TypeError(msg)
#             nfrslib = []
#             residuals_cube = np.zeros_like(cube)
#             recon_cube = np.zeros_like(cube)
#             yc, xc = frame_center(cube[0], False)
#             x1, y1 = source_xy
#             ann_center = dist(yc, xc, y1, x1)
#             pa_thr = _compute_pa_thresh(ann_center, fwhm, delta_rot)
#             mid_range = np.abs(np.max(angle_list) - np.min(angle_list)) / 2
#             if pa_thr >= mid_range - mid_range * 0.1:
#                 new_pa_th = float(mid_range - mid_range * 0.1)
#                 if verbose:
#                     msg = "PA threshold {:.2f} is too big, will be set to "
#                     msg += "{:.2f}"
#                     print(msg.format(pa_thr, new_pa_th))
#                 pa_thr = new_pa_th

#             for frame in range(n):
#                 if ann_center > fwhm * 3:  # TODO: 3 optimal value? new par?
#                     ind = _find_indices_adi(
#                         angle_list, frame, pa_thr, truncate=True
#                     )
#                 else:
#                     ind = _find_indices_adi(angle_list, frame, pa_thr)

#                 res_result = _project_subtract(
#                     cube,
#                     cube_ref,
#                     ncomp,
#                     scaling,
#                     mask_center_px,
#                     svd_mode,
#                     verbose,
#                     full_output,
#                     ind,
#                     frame,
#                     cube_sig=cube_sig,
#                     left_eigv=left_eigv,
#                     min_frames_pca=min_frames_pca,
#                 )
#                 if full_output:
#                     nfrslib.append(res_result[0])
#                     residual_frame = res_result[1]
#                     recon_frame = res_result[2]
#                     residuals_cube[frame] = residual_frame.reshape((y, x))
#                     recon_cube[frame] = recon_frame.reshape((y, x))
#                 else:
#                     nfrslib.append(res_result[0])
#                     residual_frame = res_result[1]
#                     residuals_cube[frame] = residual_frame.reshape((y, x))

#             # number of frames in library printed for each annular quadrant
#             if verbose:
#                 descriptive_stats(nfrslib, verbose=verbose,
#                                   label="Size LIB: ")
#     else:
#         residuals_result = cube_subtract_sky_pca(
#             cube, cube_ref, mask_rdi, ncomp=ncomp, full_output=True
#         )
#         residuals_cube = residuals_result[0]
#         pcs = residuals_result[2]
#         recon = residuals_result[-1]

#     residuals_cube_ = cube_derotate(
#         residuals_cube,
#         angle_list,
#         nproc=nproc,
#         imlib=imlib,
#         interpolation=interpolation,
#         **rot_options,
#     )
#     frame = cube_collapse(residuals_cube_, mode=collapse, w=weights)
#     if mask_center_px:
#         frame = mask_circle(frame, mask_center_px)

#     if verbose:
#         print("Done de-rotating and combining")
#         timing(start_time)

#     return pcs, recon, residuals_cube, residuals_cube_, frame


def _project_subtract(
    cube,
    cube_ref,
    ncomp,
    scaling,
    mask_center_px,
    svd_mode,
    verbose,
    full_output,
    indices=None,
    frame=None,
    cube_sig=None,
    left_eigv=False,
    min_frames_pca=10,
):
    """
    PCA projection and model PSF subtraction.

    Used as a helping function by each of the PCA modes (ADI, ADI+RDI,
    ADI+mSDI).

    Parameters
    ----------
    cube : numpy ndarray
        Input cube.
    cube_ref : numpy ndarray
        Reference cube.
    ncomp : int
        Number of principal components.
    scaling : str
        Scaling of pixel values. See ``pca`` docstrings.
    mask_center_px : int
        Masking out a centered circular aperture.
    svd_mode : str
        Mode for SVD computation. See ``pca`` docstrings.
    verbose : bool
        Verbosity.
    full_output : bool
        Whether to return intermediate arrays or not.
    left_eigv : bool, optional
        Whether to use rather left or right singularvectors
    indices : list
        Indices to be used to discard frames (a rotation threshold is used).
    frame : int
        Index of the current frame (when indices is a list and a rotation
        threshold was applied).
    cube_sig: numpy ndarray, opt
        Cube with estimate of significant authentic signals. If provided, this
        will be subtracted from both the cube and the PCA library, before
        projecting the cube onto the principal components.

    Returns
    -------
    ref_lib_shape : int
        [indices is not None, frame is not None] Number of
        rows in the reference library for the given frame.
    residuals: numpy ndarray
        Residuals, returned in every case.
    reconstructed : numpy ndarray
        [full_output=True] The reconstructed array.
    V : numpy ndarray
        [full_output=True, indices is None, frame is None]
        The right singular vectors of the input matrix, as returned by
        ``svd/svd_wrapper()``
    """
    _, y, x = cube.shape
    if isinstance(ncomp, (int, np.int_)):
        if indices is not None and frame is not None:
            matrix = prepare_matrix(
                cube, scaling, mask_center_px, mode="fullfr", verbose=False
            )
        elif left_eigv:
            matrix = prepare_matrix(cube, scaling, mask_center_px,
                                    mode="fullfr", verbose=verbose,
                                    discard_mask_pix=True)
        else:
            matrix = prepare_matrix(
                cube, scaling, mask_center_px, mode="fullfr", verbose=verbose
            )
        if cube_sig is None:
            matrix_emp = matrix.copy()
        else:
            if left_eigv:
                matrix_sig = prepare_matrix(cube_sig, scaling, mask_center_px,
                                            mode="fullfr", verbose=verbose,
                                            discard_mask_pix=True)
            else:
                nfr = cube_sig.shape[0]
                matrix_sig = np.reshape(cube_sig, (nfr, -1))
            matrix_emp = matrix - matrix_sig

        if cube_ref is not None:
            if left_eigv:
                matrix_ref = prepare_matrix(cube_sig, scaling, mask_center_px,
                                            mode="fullfr", verbose=verbose,
                                            discard_mask_pix=True)
            else:
                matrix_ref = prepare_matrix(cube_ref, scaling, mask_center_px,
                                            mode="fullfr", verbose=verbose)

        # check whether indices are well defined (i.e. not empty)
        msg = "{} frames comply to delta_rot condition < less than "
        msg1 = msg + "min_frames_pca ({}). Try decreasing delta_rot or "
        msg1 += "min_frames_pca"
        msg2 = msg + "ncomp ({}). Try decreasing the parameter delta_rot or "
        msg2 += "ncomp"
        if indices is not None and frame is not None:
            try:
                ref_lib = matrix_emp[indices]
            except IndexError:
                indices = None
            if cube_ref is None and indices is None:
                raise RuntimeError(msg1.format(0, min_frames_pca))

        # a rotation threshold is used (frames are processed one by one)
        if indices is not None and frame is not None:
            if cube_ref is not None:
                ref_lib = np.concatenate((ref_lib, matrix_ref))
            if ref_lib.shape[0] < min_frames_pca:
                raise RuntimeError(msg1.format(ref_lib.shape[0],
                                               min_frames_pca))
            if ref_lib.shape[0] < ncomp:
                raise RuntimeError(msg2.format(ref_lib.shape[0], ncomp))
            curr_frame = matrix[frame]  # current frame
            curr_frame_emp = matrix_emp[frame]
            if left_eigv:
                V = svd_wrapper(ref_lib, svd_mode, ncomp, False,
                                left_eigv=left_eigv)
                transformed = np.dot(curr_frame_emp.T, V)
                reconstructed = np.dot(V, transformed.T)
            else:
                V = svd_wrapper(ref_lib, svd_mode, ncomp, False)
                transformed = np.dot(curr_frame_emp, V.T)
                reconstructed = np.dot(transformed.T, V)

            residuals = curr_frame - reconstructed

            if full_output:
                return ref_lib.shape[0], residuals, reconstructed
            else:
                return ref_lib.shape[0], residuals

        # the whole matrix is processed at once
        else:
            if cube_ref is not None:
                ref_lib = matrix_ref
            else:
                ref_lib = matrix_emp
            if left_eigv:
                V = svd_wrapper(ref_lib, svd_mode, ncomp, verbose,
                                left_eigv=left_eigv)
                transformed = np.dot(matrix_emp.T, V)
                reconstructed = np.dot(V, transformed.T)
            else:
                V = svd_wrapper(ref_lib, svd_mode, ncomp, verbose)
                transformed = np.dot(V, matrix_emp.T)
                reconstructed = np.dot(transformed.T, V)

            residuals = matrix - reconstructed
            residuals_res = reshape_matrix(residuals, y, x)

            if full_output:
                return residuals_res, reconstructed, V
            else:
                return residuals_res

    elif isinstance(ncomp, (float, np.float16, np.float32, np.float64)):
        if not 1 > ncomp > 0:
            raise ValueError(
                "when `ncomp` is float, it must lie in the " "interval (0,1]"
            )

        svdecomp = SVDecomposer(cube, mode="fullfr", svd_mode=svd_mode,
                                scaling=scaling, verbose=verbose)
        _ = svdecomp.get_cevr(plot=False)
        # in this case ncomp is the desired CEVR
        cevr = ncomp
        ncomp = svdecomp.cevr_to_ncomp(cevr)
        V = svdecomp.v[:ncomp]
        transformed = np.dot(V, svdecomp.matrix.T)
        reconstructed = np.dot(transformed.T, V)
        residuals = svdecomp.matrix - reconstructed
        residuals_res = reshape_matrix(residuals, y, x)

        if verbose and isinstance(cevr, float):
            print("Components used : {}".format(V.shape[0]))

        if full_output:
            return residuals_res, reconstructed, V
        else:
            return residuals_res
    else:
        raise TypeError("Type not recognized for ncomp, should be int or float")<|MERGE_RESOLUTION|>--- conflicted
+++ resolved
@@ -723,13 +723,8 @@
                     final_res = [final_residuals_cube, pclist]
                 # full-frame standard PCA or ADI+RDI
                 else:
-<<<<<<< HEAD
-                    final_res = [frame, pcs, recon,
-                                 residuals_cube, residuals_cube_]
-=======
                     final_res = [frame, pcs, recon, residuals_cube,
                                  residuals_cube_]
->>>>>>> f7b280f4
             if algo_params.cube.ndim == 4:
                 final_res.append(ifs_adi_frames)
             return tuple(final_res)
@@ -830,69 +825,9 @@
                     "Number of PCs too high (max PCs={}), using {} PCs "
                     "instead.".format(n, ncomp)
                 )
-<<<<<<< HEAD
-
-            if source_xy is None:
-                residuals_result = _project_subtract(
-                    cube,
-                    None,
-                    ncomp,
-                    scaling,
-                    mask_center_px,
-                    svd_mode,
-                    verbose,
-                    full_output,
-                    cube_sig=cube_sig,
-                    left_eigv=left_eigv,
-                )
-                if verbose:
-                    timing(start_time)
-                if full_output:
-                    residuals_cube = residuals_result[0]
-                    reconstructed = residuals_result[1]
-                    V = residuals_result[2]
-                    pcs = reshape_matrix(V, y, x) if not left_eigv else V.T
-                    recon = reshape_matrix(reconstructed, y, x)
-                else:
-                    residuals_cube = residuals_result
-
-            # A rotation threshold is applied
-            else:
-                if delta_rot is None or fwhm is None:
-                    msg = "Delta_rot or fwhm parameters missing. Needed for the"
-                    msg += "PA-based rejection of frames from the library"
-                    raise TypeError(msg)
-                nfrslib = []
-                residuals_cube = np.zeros_like(cube)
-                recon_cube = np.zeros_like(cube)
-                yc, xc = frame_center(cube[0], False)
-                x1, y1 = source_xy
-                ann_center = dist(yc, xc, y1, x1)
-                pa_thr = _compute_pa_thresh(ann_center, fwhm, delta_rot)
-                mid_range = np.abs(np.amax(angle_list) -
-                                   np.amin(angle_list)) / 2
-                if pa_thr >= mid_range - mid_range * 0.1:
-                    new_pa_th = float(mid_range - mid_range * 0.1)
-                    if verbose:
-                        msg = "PA threshold {:.2f} is too big, will be set to "
-                        msg += "{:.2f}"
-                        print(msg.format(pa_thr, new_pa_th))
-                    pa_thr = new_pa_th
-
-                for frame in range(n):
-                    if ann_center > fwhm * 3:  # TODO: 3 optimal value? new par?
-                        ind = _find_indices_adi(
-                            angle_list, frame, pa_thr, truncate=True
-                        )
-                    else:
-                        ind = _find_indices_adi(angle_list, frame, pa_thr)
-
-                    res_result = _project_subtract(
-=======
             if mask_rdi is None:
                 if source_xy is None:
                     residuals_result = _project_subtract(
->>>>>>> f7b280f4
                         cube,
                         cube_ref,
                         ncomp,
@@ -915,12 +850,6 @@
                     else:
                         residuals_cube = residuals_result
 
-<<<<<<< HEAD
-                # number of frames in library printed for each annular quadrant
-                if verbose:
-                    descriptive_stats(nfrslib, verbose=verbose,
-                                      label="Size LIB: ")
-=======
                 # A rotation threshold is applied
                 else:
                     if delta_rot is None or fwhm is None:
@@ -977,7 +906,6 @@
                 residuals_cube = residuals_result[0]
                 pcs = residuals_result[2]
                 recon = residuals_result[-1]
->>>>>>> f7b280f4
 
             residuals_cube_ = cube_derotate(
                 residuals_cube,
@@ -1152,11 +1080,7 @@
 
         for i in Progressbar(range(n), verbose=verbose):
             frame_i = scwave(
-<<<<<<< HEAD
-                res_cube[i * z + idx_ini: i * z + idx_fin],
-=======
                 res_cube[i * z + idx_ini:i * z + idx_fin],
->>>>>>> f7b280f4
                 scale_list[idx_ini:idx_fin],
                 full_output=False,
                 inverse=True,
@@ -1324,27 +1248,15 @@
             interpolation=interpolation,
             **rot_options,
         )
-<<<<<<< HEAD
-        frame = cube_collapse(residuals_cube_channels_,
-                              mode=collapse, w=weights)
-=======
         frame = cube_collapse(residuals_cube_channels_, mode=collapse,
                               w=weights)
->>>>>>> f7b280f4
         if verbose:
             timing(start_time)
     else:
         if ncomp_adi > n:
             ncomp_adi = n
-<<<<<<< HEAD
-            print(
-                "Number of PCs too high, using  maximum of {} PCs " "instead".format(
-                    n)
-            )
-=======
             msg = "Number of PCs too high, using  maximum of {} PCs instead"
             print(msg.format(n))
->>>>>>> f7b280f4
         if verbose:
             print("{} ADI frames".format(n))
             print("Second PCA stage exploiting rotational variability")
@@ -1372,13 +1284,8 @@
             **rot_options,
         )
         residuals_cube_channels_ = der_res
-<<<<<<< HEAD
-        frame = cube_collapse(residuals_cube_channels_,
-                              mode=collapse, w=weights)
-=======
         frame = cube_collapse(residuals_cube_channels_, mode=collapse,
                               w=weights)
->>>>>>> f7b280f4
         if verbose:
             timing(start_time)
     return residuals_cube_channels, residuals_cube_channels_, frame
