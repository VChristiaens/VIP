--- conflicted
+++ resolved
@@ -74,38 +74,10 @@
 from ..stats import descriptive_stats
 
 
-<<<<<<< HEAD
-def pca(cube, angle_list, cube_ref=None, scale_list=None, ncomp=1,
-        svd_mode='lapack', scaling=None, mask_center_px=None, source_xy=None,
-        delta_rot=1, fwhm=4, adimsdi='single', crop_ifs=True, imlib='vip-fft',
-        imlib2='opencv', interpolation='lanczos4', collapse='median',
-        collapse_ifs='mean', ifs_collapse_range='all', mask_rdi=None,
-        check_memory=True, batch=None, nproc=1, full_output=False, verbose=True,
-        weights=None, conv=False, left_eigv=False, cube_sig=None, **rot_options):
-    """ Algorithm where the reference PSF and the quasi-static speckle pattern
-    are modeled using Principal Component Analysis. Depending on the input
-    parameters this PCA function can work in ADI, RDI or mSDI (IFS data) mode.
-
-    ADI: the target ``cube`` itself is used to learn the PCs and to obtain a
-    low-rank approximation model PSF (star + speckles). Both `cube_ref`` and
-    ``scale_list`` must be None. The full-frame ADI-PCA implementation is based
-    on [AMA12]_ and [SOU12]_. If ``batch`` is provided then the cube is processed 
-    with incremental PCA as described in [GOM17]_.
-
-    (ADI+)RDI: if a reference cube is provided (``cube_ref``), its PCs are used
-    to reconstruct the target frames to obtain the model PSF (star + speckles).
-
-    (ADI+)mSDI (IFS data): if a scaling vector is provided (``scale_list``) and
-    the cube is a 4d array [# channels, # adi-frames, Y, X], it's assumed it
-    contains several multi-spectral frames acquired in pupil-stabilized mode.
-    A single or two stages PCA can be performed, depending on ``adimsdi``, as 
-    explained in [CHR19]_.
-=======
 @dataclass
 class PCAParams:
     """
     Set of parameters for the PCA module.
->>>>>>> e5782552
 
     Parameters
     ----------
@@ -370,17 +342,6 @@
     if algo_params.batch is None:
         check_array(algo_params.cube, (3, 4), msg="cube")
     else:
-<<<<<<< HEAD
-        if not isinstance(cube, (str, np.ndarray)):
-            raise TypeError('`cube` must be a numpy (3d or 4d) array or a str '
-                            'with the full path on disk')
-
-    if left_eigv:
-        if (batch is not None or mask_rdi is not None or cube_ref is not None):
-            raise NotImplementedError("left_eigv is not compatible"
-                                      "with 'mask_rdi' nor 'batch'"
-                                      )
-=======
         if not isinstance(algo_params.cube, (str, np.ndarray)):
             raise TypeError(
                 "`cube` must be a numpy (3d or 4d) array or a str "
@@ -396,7 +357,6 @@
             raise NotImplementedError(
                 "left_eigv is not compatible with 'mask_rdi' nor 'batch'"
             )
->>>>>>> e5782552
 
     # checking memory (if in-memory numpy array is provided)
     if not isinstance(algo_params.cube, str):
@@ -459,19 +419,6 @@
                 **rot_options,
             )
             residuals_cube_channels, residuals_cube_channels_, frame = res_pca
-<<<<<<< HEAD
-        elif adimsdi == 'single':
-            res_pca = _adimsdi_singlepca(cube, angle_list, scale_list, ncomp,
-                                         fwhm, source_xy, scaling,
-                                         mask_center_px, svd_mode, imlib,
-                                         imlib2, interpolation, collapse,
-                                         collapse_ifs, ifs_collapse_range,
-                                         verbose, start_time, nproc, crop_ifs,
-                                         batch, full_output=True,
-                                         weights=weights, left_eigv=left_eigv,
-                                         **rot_options)
-            if np.isscalar(ncomp):
-=======
         elif algo_params.adimsdi == Adimsdi.SINGLE:
             add_params = {"start_time": start_time}
             func_params = setup_parameters(
@@ -482,7 +429,6 @@
                 **rot_options,
             )
             if isinstance(algo_params.ncomp, (int, float)):
->>>>>>> e5782552
                 cube_allfr_residuals, cube_adi_residuals, frame = res_pca
             elif isinstance(algo_params.ncomp, tuple):
                 if algo_params.source_xy is None:
@@ -679,13 +625,8 @@
 
         elif algo_params.adimsdi == Adimsdi.SINGLE:
             # ADI+mSDI single-pass PCA
-<<<<<<< HEAD
-            if np.isscalar(ncomp):
-                if full_output:
-=======
             if isinstance(algo_params.ncomp, (float, int)):
                 if algo_params.full_output:
->>>>>>> e5782552
                     return frame, cube_allfr_residuals, cube_adi_residuals
                 else:
                     return frame
@@ -726,7 +667,8 @@
                     final_res = [final_residuals_cube, pclist]
                 # full-frame standard PCA or ADI+RDI
                 else:
-                    final_res = [frame, pcs, recon, residuals_cube, residuals_cube_]
+                    final_res = [frame, pcs, recon,
+                                 residuals_cube, residuals_cube_]
             if algo_params.cube.ndim == 4:
                 final_res.append(ifs_adi_frames)
             return tuple(final_res)
@@ -865,7 +807,8 @@
                 x1, y1 = source_xy
                 ann_center = dist(yc, xc, y1, x1)
                 pa_thr = _compute_pa_thresh(ann_center, fwhm, delta_rot)
-                mid_range = np.abs(np.amax(angle_list) - np.amin(angle_list)) / 2
+                mid_range = np.abs(np.amax(angle_list) -
+                                   np.amin(angle_list)) / 2
                 if pa_thr >= mid_range - mid_range * 0.1:
                     new_pa_th = float(mid_range - mid_range * 0.1)
                     if verbose:
@@ -909,7 +852,8 @@
 
                 # number of frames in library printed for each annular quadrant
                 if verbose:
-                    descriptive_stats(nfrslib, verbose=verbose, label="Size LIB: ")
+                    descriptive_stats(nfrslib, verbose=verbose,
+                                      label="Size LIB: ")
 
             residuals_cube_ = cube_derotate(
                 residuals_cube,
@@ -1054,10 +998,6 @@
         # When ncomp is a int/float and batch is None, standard ADI-PCA is run
         else:
             res_cube = _project_subtract(
-<<<<<<< HEAD
-                big_cube, None, ncomp, scaling, mask_center_px, svd_mode,
-                verbose, False, left_eigv=left_eigv)
-=======
                 big_cube,
                 None,
                 ncomp,
@@ -1068,7 +1008,6 @@
                 False,
                 left_eigv=left_eigv,
             )
->>>>>>> e5782552
 
         if verbose:
             timing(start_time)
@@ -1086,7 +1025,7 @@
 
         for i in Progressbar(range(n), verbose=verbose):
             frame_i = scwave(
-                res_cube[i * z + idx_ini : i * z + idx_fin],
+                res_cube[i * z + idx_ini: i * z + idx_fin],
                 scale_list[idx_ini:idx_fin],
                 full_output=False,
                 inverse=True,
@@ -1254,14 +1193,16 @@
             interpolation=interpolation,
             **rot_options,
         )
-        frame = cube_collapse(residuals_cube_channels_, mode=collapse, w=weights)
+        frame = cube_collapse(residuals_cube_channels_,
+                              mode=collapse, w=weights)
         if verbose:
             timing(start_time)
     else:
         if ncomp_adi > n:
             ncomp_adi = n
             print(
-                "Number of PCs too high, using  maximum of {} PCs " "instead".format(n)
+                "Number of PCs too high, using  maximum of {} PCs " "instead".format(
+                    n)
             )
         if verbose:
             print("{} ADI frames".format(n))
@@ -1290,7 +1231,8 @@
             **rot_options,
         )
         residuals_cube_channels_ = der_res
-        frame = cube_collapse(residuals_cube_channels_, mode=collapse, w=weights)
+        frame = cube_collapse(residuals_cube_channels_,
+                              mode=collapse, w=weights)
         if verbose:
             timing(start_time)
     return residuals_cube_channels, residuals_cube_channels_, frame
@@ -1354,16 +1296,6 @@
             for i in range(z):
                 cube_tmp = np.array([cube_resc[i]])
                 cube_ref = np.array([cube_resc[j] for j in range(z) if j != i])
-<<<<<<< HEAD
-                residuals[i] = cube_subtract_sky_pca(cube_tmp, cube_ref,
-                                                     mask_rdi, ncomp=ncomp,
-                                                     full_output=False)
-        frame_i = scwave(residuals[idx_ini:idx_fin], scale_list[idx_ini:idx_fin],
-                         full_output=False, inverse=True, y_in=y_in, x_in=x_in,
-                         imlib=imlib, interpolation=interpolation,
-                         collapse=collapse)
-
-=======
                 residuals[i] = cube_subtract_sky_pca(
                     cube_tmp, cube_ref, mask_rdi, ncomp=ncomp, full_output=False
                 )
@@ -1378,7 +1310,6 @@
             interpolation=interpolation,
             collapse=collapse,
         )
->>>>>>> e5782552
         if mask_center_px:
             frame_i = mask_circle(frame_i, mask_center_px)
 
@@ -1559,11 +1490,6 @@
                 cube_ref, scaling, mask_center_px, mode="fullfr", verbose=verbose
             )
         elif left_eigv:
-<<<<<<< HEAD
-            ref_lib = prepare_matrix(cube, scaling, mask_center_px,
-                                     mode="fullfr", verbose=verbose, discard_mask_pix=True
-                                     )
-=======
             ref_lib = prepare_matrix(
                 cube,
                 scaling,
@@ -1572,7 +1498,6 @@
                 verbose=verbose,
                 discard_mask_pix=True,
             )
->>>>>>> e5782552
         else:
             ref_lib = matrix_emp
 
@@ -1587,12 +1512,8 @@
             curr_frame = matrix[frame]  # current frame
             curr_frame_emp = matrix_emp[frame]
             if left_eigv:
-<<<<<<< HEAD
-                V = svd_wrapper(ref_lib, svd_mode, ncomp,
-                                False, left_eigv=left_eigv)
-=======
-                V = svd_wrapper(ref_lib, svd_mode, ncomp, False, left_eigv=left_eigv)
->>>>>>> e5782552
+                V = svd_wrapper(ref_lib, svd_mode, ncomp, False,
+                                left_eigv=left_eigv)
                 transformed = np.dot(curr_frame_emp.T, V)
                 reconstructed = np.dot(V, transformed.T)
             else:
@@ -1610,12 +1531,8 @@
         # the whole matrix is processed at once
         else:
             if left_eigv:
-<<<<<<< HEAD
-                V = svd_wrapper(ref_lib, svd_mode, ncomp,
-                                verbose, left_eigv=left_eigv)
-=======
-                V = svd_wrapper(ref_lib, svd_mode, ncomp, verbose, left_eigv=left_eigv)
->>>>>>> e5782552
+                V = svd_wrapper(ref_lib, svd_mode, ncomp, verbose,
+                                left_eigv=left_eigv)
                 transformed = np.dot(matrix_emp.T, V)
                 reconstructed = np.dot(V, transformed.T)
             else:
