"""
Implementation of the ANDROMEDA algorithm from [MUG09]_ / [CAN15]_.

Based on ANDROMEDA v3.1 from 28/06/2018.

.. [MUG09]
   | Mugnier et al, 2009
   | **Optimal method for exoplanet detection by angular differential imaging**
   | *J. Opt. Soc. Am. A, 26(6), 1326-1334*
   | `doi:10.1364/JOSAA.26.001326 <http://doi.org/10.1364/JOSAA.26.001326>`_

.. [CAN15]
   | Cantalloube et al, 2015
   | **Direct exoplanet detection and characterization using the ANDROMEDA
     method: Performance on VLT/NaCo data**
   | *A&A, Volume 582, p. 89*
   | `https://arxiv.org/abs/1508.06406
     <https://arxiv.org/abs/1508.06406>`_

"""

__author__ = "Ralf Farkas"
__all__ = ["andromeda"]

import numpy as np

from ..var.filters import frame_filter_highpass, cube_filter_highpass
from ..config.utils_conf import pool_map, iterable
from ..var import dist_matrix

from .utils_andro import (
    calc_psf_shift_subpix,
    fitaffine,
    idl_round,
    idl_where,
    robust_std,
    subpixel_shift,
)

global CUBE


def andromeda(
    cube,
    oversampling_fact,
    angles,
    psf,
    filtering_fraction=0.25,
    min_sep=0.5,
    annuli_width=1.0,
    roa=2,
    opt_method="lsq",
    nsmooth_snr=18,
    iwa=None,
    owa=None,
    precision=50,
    fast=False,
    homogeneous_variance=True,
    ditimg=1.0,
    ditpsf=None,
    tnd=1.0,
    total=False,
    multiply_gamma=True,
    nproc=1,
    verbose=False,
):
    """
    Exoplanet detection in ADI sequences by maximum-likelihood approach.

    This is as implemented in [CAN15]_, itself inspired by the framework presented in
    [MUG09]_.

    Parameters
    ----------
    cube : 3d numpy ndarray
        Input cube.
        IDL parameter: ``IMAGES_1_INPUT``
    oversampling_fact : float
        Oversampling factor for the wavelength corresponding to the filter used
        to obtain ``cube`` (defined as the ratio between the wavelength of
        the filter and the Shannon wavelength). Usually above 1 and below 3.
        Note that in ANDROMEDA everything is coded in lambda/D unit so this is
        an important parameter. See Note for example calculation.
        IDL parameter: ``OVERSAMPLING_1_INPUT``
    angles : numpy ndarray
        List of parallactic angles associated with each frame in ``cube``. Note
        that, compared to the IDL version, the PA convention is different: If
        you would pass ``[1,2,3]`` to the IDL version, you should pass ``[-1,
        -2, -3]`` to this function to obtain the same results.
        IDL parameter: ``- ANGLES_INPUT``
    psf : 2d numpy ndarray
        The experimental PSF used to model the planet signature in the
        subtracted images. This PSF is usually a non-coronographic or saturated
        observation of the target star.
        IDL parameter: ``PSF_PLANET_INPUT``
    filtering_fraction : float, optional
        Strength of the high-pass filter. If set to ``1``, no high-pass filter
        is used.
        IDL parameter: ``FILTERING_FRACTION_INPUT``
    min_sep : float, optional
        Angular separation is assured to be above ``min_sep*lambda/D``.
        IDL parameter: ``MINIMUM_SEPARATION_INPUT``
    annuli_width : float, optional
        Annuli width on which the subtraction are performed. The same for all
        annuli.
        IDL parameter: ``ANNULI_WIDTH_INPUT``
    roa : float, optional
        Ratio of the optimization area. The optimization annulus area is defined
        by ``roa * annuli_width``.
        ``roa`` is forced to ``1`` when ``opt_method="no"`` is chosen.
        IDL parameter: ``RATIO_OPT_AREA_INPUT``
    opt_method : {'no', 'total', 'lsq', 'robust'}, optional
        Method used to balance for the flux difference that exists between the
        two subtracted annuli in an optimal way during ADI.
        IDL parameter: ``OPT_METHOD_ANG_INPUT``
    nsmooth_snr : int, optional
        Number of pixels over which the radial robust standard deviation profile
        of the SNR map is smoothed to provide a global trend for the SNR map
        normalization. For ``nsmooth_snr=0`` the SNR map normalization is
        disabled.
        IDL parameter: ``NSMOOTH_SNR_INPUT``
    iwa : float or None, optional
        Inner working angle / inner radius of the first annulus taken into
        account, expressed in ``lambda/D``. If ``None``, it is chosen
        automatically between the values ``0.5``, ``4`` or ``0.25``.
        IDL parameter: ``IWA_INPUT``
    owa : float, optional
        Outer working angle / **inner** radius of the last annulus, expressed in
        ``lambda/D``. If ``None``, the value is automatically chosen based on
        the frame size.
        IDL parameter: ``OWA_INPUT``
    precision : int, optional
        Number of shifts applied to the PSF. Passed to
        ``calc_psf_shift_subpix`` , which then creates a 4D cube with shape
        (precision+1, precision+1, N, N).
        IDL parameter: ``PRECISION_INPUT``
    fast : float or bool, optional
        Size of the annuli from which the speckle noise should not be dominant
        anymore, in multiples of ``lambda/D``. If ``True``, a value of
        ``20 lambda/D`` is used, ``False`` (the default) disables the fast mode
        entirely. Above this threshold, the annuli width is set to
        ``4*annuli_width``.
        IDL parameter: ``FAST``
    homogeneous_variance : bool, optional
        If set, variance is treated as homogeneous and is calculated as a mean
        of variance in each position through time.
        IDL parameter: ``HOMOGENEOUS_VARIANCE_INPUT``
    ditimg : float, optional
        DIT for images (in sec)
        IDL Parameter: ``DITIMG_INPUT``
    ditpsf : float or None, optional
        DIT for PSF (in sec)
        IDL Parameter: ``DITPSF_INPUT``
        If set to ``None``, the value of ``ditimg`` is used.
    tnd : float, optional
        Neutral Density Transmission.
        IDL parameter: ``TND_INPUT``
    total : bool, optional
        ``total=True`` is the old behaviour (normalizing the PSF to its sum).
        IDL parameter: ``TOTAL`` (was ``MAX`` in previous releases).
    multiply_gamma : bool, optional
        Use gamma for signature computation too.
        IDL parameter: ``MULTIPLY_GAMMA_INPUT``
    nproc : int, optional
        Number of processes to use.
    verbose : bool, optional
        Print some parameter values for control.
        IDL parameter: ``VERBOSE``

    Returns
    -------
    contrast : 2d ndarray
        Calculated contrast map.
        (IDL return value)
    snr : 2d ndarray
        Signal to noise ratio map (defined as the estimated contrast divided by
        the estimated standard deviation of the contrast).
        IDL parameter: ``SNR_OUTPUT``
    snr_norm : 2d ndarray
        IDL parameter: ``SNR_NORM_OUTPUT``
    stdcontrast : 2d ndarray
        Map of the estimated standard deviation of the contrast.
        IDL parameter: `STDDEVCONTRAST_OUTPUT`` (previously
        ``STDEVFLUX_OUTPUT``)
    stdcontrast_norm : 2d ndarray
        Map of the estimated normalized standard deviation of the contrast.
        IDL parameter: ``STDDEVCONTRAST_NORM_OUTPUT``
    likelihood : 2d ndarray
        likelihood
        IDL parameter: ``LIKELIHOOD_OUTPUT``
    ext_radius : float
        Edge of the SNR map. Slightly decreased due to the normalization
        procedure. Useful to a posteriori reject potential companions that are
        too close to the edge to be analyzed.
        IDL parameter: ``EXT_RADIUS_OUTPUT``

    Notes
    -----
    IDL outputs:

    - SNR_OUTPUT
    - SNR_NORM_OUTPUT
    - LIKELIHOOD_OUTPUT
    - STDDEVCONTRAST_OUTPUT (was STDEVFLUX_OUTPUT)
    - STDDEVCONTRAST_NORM_OUTPUT

    The following IDL parameters were not implemented:

        - SDI-related parameters
            - IMAGES_2_INPUT
            - OVERSAMPLING_2_INPUT
            - OPT_METHOD_SPEC_INPUT
        - ROTOFF_INPUT
        - recentering (should be done in VIP before):
            - COORD_CENTRE_1_INPUT
            - COORD_CENTRE_2_INPUT
        - debug/expert testing testing
            - INDEX_NEG_INPUT
            - INDEX_POS_INPUT
            - ANNULI_LIMITS_INPUT
        - other
            - DISPLAY
            - VERSION
            - HELP
        - return parameters
            - IMAGES_1_CENTRED_OUTPUT
            - IMAGES_2_RESCALED_OUTPUT
            - VARIANCE_1_CENTRED_OUTPUT
            - VARIANCE_2_RESCALED_OUTPUT
            - GAMMA_INFO_OUTPUT
        - variances (VARIANCE_1_INPUT, VARIANCE_2_INPUT)

    Note
    ----
    The oversampling factor can be computed as:\
    :math:`oversampling = plsc_{NYQ} / plsc`
    , where:\
        :math:`plsc = 12.25` [mas/px] for SPHERE/IRDIS\
        :math:`plsc_{NYQ} = (0.5*lambda/diam_tel)/pi*180*3600*1e3` [mas/px]\
        lambda = 3.8e-6  : Imaging wavelength [m]\
        diam_tel = 8.0   : Telescope diameter [m]

    """

    def info(msg, *fmt, **kwfmt):
        if verbose:
            print(msg.format(*fmt, **kwfmt))

    def info2(msg, *fmt, **kwfmt):
        if verbose == 2:
            print(msg.format(*fmt, **kwfmt))

    global CUBE  # assigned after high-pass filter

    # ===== verify input

    # the andromeda algorithm handles PAs differently from the other algos in
    # VIP. This normalizes the API:
    angles = -angles

    andro_cube = np.zeros_like(cube)

    if andro_cube.shape[-1] % 2 == 1:
        # shift and crop
        for idx, img in enumerate(cube):
            andro_cube[idx] = subpixel_shift(img, 0.5, 0.5)
        andro_cube = andro_cube[:, 1:, 1:]
    else:
        # shifting due to new VIP convention for even-sized images
        for idx, img in enumerate(cube):
            andro_cube[idx] = subpixel_shift(img, -0.5, -0.5)

    if psf.shape[0] % 2 == 1:
        # shift and crop
        psf = subpixel_shift(psf, 0.5, 0.5)
        psf = psf[1:, 1:]
    else:
        # shifting due to new VIP convention for even-sized images
        psf = subpixel_shift(psf, -0.5, -0.5)

    if filtering_fraction > 1 or filtering_fraction < 0:
        raise ValueError("``filtering_fraction`` must be between 0 and 1")

    frames, npix, _ = andro_cube.shape
    npixpsf, _ = psf.shape

    # ===== set default parameters:

    if opt_method != "no":
        if roa < 1:
            raise ValueError(
                "The optimization to subtraction area ``roa`` " "must be >= 1"
            )

    else:
        roa = 1

    if iwa is None:
        for test_iwa in [0.5, 4, 0.25]:
            # keep first IWA which produces frame pairs
            test_ang = 2 * np.arcsin(min_sep / (2 * test_iwa)) * 180 / np.pi
            test_id, _, _ = create_indices(angles, angmin=test_ang)
            if test_id is not None:  # pairs found
                break

        iwa = test_iwa
        info("iwa automatically set to {}*lambda/D", iwa)

    if owa is None:
        owa = (npix / 2 - npixpsf / 2) / (2 * oversampling_fact)
        info("owa automatically set to {} (based on frame size)", owa)
    else:
        # radius of the last annulus taken into account for process [lambda/D]:
        owa -= (npixpsf / 2) / (2 * oversampling_fact)

    if owa <= iwa - annuli_width:
        raise ValueError("You must increase `owa` or decrease `iwa`")

    if fast is False:
        pass
    elif fast is True:  # IDL: IF fast EQ 1.0
        fast = 20  # [lambda/D]
        if owa > fast:
            dmean = fast
        else:
            fast = 0

        if iwa > fast:
            dmean = owa

    else:
        if owa > fast:
            dmean = fast
        else:
            fast = 0

    if not fast:
        dmean = owa
    # dmean is not defined when fast=0, but it is also not used then. <- WHAT?

    if fast:
<<<<<<< HEAD
        info(
            "annuli_width is set to {} from {} lambda/D",
            4 * annuli_width,
            dmean,
        )
=======
        info("annuli_width is set to {} from {} lambda/D", 4 * annuli_width, dmean)
>>>>>>> e1dc038f

    # contrast maps:
    if ditpsf is None:
        ditpsf = ditimg

    if np.asarray(tnd).ndim == 0:  # int or float
        info2("Throughput map: Homogeneous transmission: {}%", tnd * 100)
    else:  # TODO: test if really 2d map?
        info2("Throughput map: Inhomogeneous 2D throughput map given.")

    if nsmooth_snr != 0 and nsmooth_snr < 2:
        raise ValueError("`nsmooth_snr` must be >= 2")

    # ===== info output
    if filtering_fraction == 1:
        info("No high-pass pre-filtering of the images!")

    # ===== initialize output

    flux = np.zeros_like(andro_cube[0])
    snr = np.zeros_like(andro_cube[0])
    likelihood = np.zeros_like(andro_cube[0])
    stdflux = np.zeros_like(andro_cube[0])

    # ===== pre-processing

    # normalization...
    if total:
        psf_scale_factor = np.sum(psf)
    else:
        psf_scale_factor = np.max(psf)

    # creates new array in memory (prevent overwriting of input parameters)
    psf = psf / psf_scale_factor

    # ...and spatial filterin on the PSF:
    if filtering_fraction != 1:
        psf = frame_filter_highpass(psf, "hann", hann_cutoff=filtering_fraction)

    # library of all different PSF positions
    psf_cube = calc_psf_shift_subpix(psf, precision=precision)

    # spatial filtering of the preprocessed image-cubes:
    if filtering_fraction != 1:
        if verbose:
            print(
                "Pre-processing filtering of the images and the PSF: "
                "done! F={}".format(filtering_fraction)
            )
<<<<<<< HEAD
        cube = cube_filter_highpass(
            cube, mode="hann", hann_cutoff=filtering_fraction, verbose=verbose
=======
        andro_cube = cube_filter_highpass(
            andro_cube, mode="hann", hann_cutoff=filtering_fraction, verbose=verbose
>>>>>>> e1dc038f
        )

    CUBE = andro_cube

    # definition of the width of each annuli (to perform ADI)
    dmin = iwa  # size of the lowest annuli, in lambda/D
    dmax = owa  # size of the greatest annuli, in lambda/D
    if fast:
        first_distarray = (
            dmin
            + np.arange(
<<<<<<< HEAD
                int(np.round(np.abs(dmean - dmin - 1)) / annuli_width + 1),
                dtype=float,
=======
                int(np.round(np.abs(dmean - dmin - 1)) / annuli_width + 1), dtype=float
>>>>>>> e1dc038f
            )
            * annuli_width
        )
        second_distarray = (
            dmean
            + dmin
            - 1
            + np.arange(
<<<<<<< HEAD
                int(np.round(dmax - dmean) / (4 * annuli_width) + 1),
                dtype=float,
=======
                int(np.round(dmax - dmean) / (4 * annuli_width) + 1), dtype=float
>>>>>>> e1dc038f
            )
            * 4
            * annuli_width
        )
        distarray_lambdaonD = np.hstack([first_distarray, second_distarray])
        if iwa > fast:
            distarray_lambdaonD = first_distarray
        if distarray_lambdaonD[-1] > dmax:
            distarray_lambdaonD[-1] = dmax

        annuli_limits = oversampling_fact * 2 * distarray_lambdaonD  # in pixels

    else:
        distarray_lambdaonD = (
            dmin
<<<<<<< HEAD
            + np.arange(
                int(np.round(dmax - dmin) / annuli_width + 1), dtype=float
            )
            * annuli_width
        )
        distarray_lambdaonD[-1] = dmax
        annuli_limits = np.floor(
            oversampling_fact * 2 * distarray_lambdaonD
        ).astype(int)
=======
            + np.arange(int(np.round(dmax - dmin) / annuli_width + 1), dtype=float)
            * annuli_width
        )
        distarray_lambdaonD[-1] = dmax
        annuli_limits = np.floor(oversampling_fact * 2 * distarray_lambdaonD).astype(
            int
        )
>>>>>>> e1dc038f

    while dmax * (2 * oversampling_fact) < annuli_limits[-1]:
        # remove last element:
        annuli_limits = annuli_limits[:-1]  # view, not a copy!

    annuli_number = len(annuli_limits) - 1

    info(
        "Using these user parameters, {} annuli will be processed, from a "
        "separation of {} to {} pixels.",
        annuli_number,
        annuli_limits[0],
        annuli_limits[-1],
    )

    # ===== main loop
    res_all = pool_map(
        nproc,
        _process_annulus,
        # start with outer annuli, they take longer:
        iterable(range(annuli_number)[::-1]),
        annuli_limits,
        roa,
        min_sep,
        oversampling_fact,
        angles,
        opt_method,
        multiply_gamma,
        psf_cube,
        homogeneous_variance,
        verbose,
        msg="annulus",
        leave=False,
        verbose=False,
    )

    for res in res_all:
        if res is None:
            continue

        flux += res[0]
        snr += res[1]
        likelihood += res[2]
        stdflux += res[3]

    # translating into contrast:
    # flux_factor: float or 2d array, depending on tnd
    factor = 1 / psf_scale_factor
    flux_factor = factor * tnd * (ditpsf / ditimg)
    if verbose:
        print("[34m", "psf_scale_factor:", psf_scale_factor, "[0m")
        print("[34m", "tnd:", tnd, "[0m")
        print("[34m", "ditpsf:", ditpsf, "[0m")
        print("[34m", "ditimg:", ditimg, "[0m")
        print("[34m", "flux_factor:", flux_factor, "[0m")

    # post-processing of the output:
    if nsmooth_snr != 0:
        if verbose:
            print("Normalizing SNR...")

        # normalize snr map by its radial robust std:
<<<<<<< HEAD
        snr_norm, snr_std = normalize_snr(
            snr, nsmooth_snr=nsmooth_snr, fast=fast
        )
=======
        snr_norm, snr_std = normalize_snr(snr, nsmooth_snr=nsmooth_snr, fast=fast)
>>>>>>> e1dc038f

        # normalization of the std of the flux (same way):
        stdflux_norm = np.zeros((npix, npix))
        zone = snr_std != 0
        stdflux_norm[zone] = stdflux[zone] * snr_std[zone]

        ext_radius = annuli_limits[annuli_number - 1] / (2 * oversampling_fact)

        # TODO: return value handling should be improved.

        return (
            flux * flux_factor,  # IDL RETURN
            snr,  # snr_output
            snr_norm,  # snr_norm_output
            stdflux * flux_factor,  # IDL stddevcontrast_output
            stdflux_norm * flux_factor,  # IDL stddevcontrast_norm_output
            likelihood,  # IDL likelihood_output
            ext_radius,
        )  # IDL ext_radius_output, [lambda/D]

        # previous return values:
        # return flux, snr_norm, likelihood, stdflux_norm, ext_radius
    else:
<<<<<<< HEAD
        ext_radius = np.floor(annuli_limits[annuli_number]) / (
            2 * oversampling_fact
        )
=======
        ext_radius = np.floor(annuli_limits[annuli_number]) / (2 * oversampling_fact)
>>>>>>> e1dc038f

        return (
            flux * flux_factor,  # IDL RETURN
            snr,  # snr_output
            snr,  # snr_norm_output
            stdflux * flux_factor,  # IDL stddevcontrast_output
            stdflux * flux_factor,  # IDL stddevcontrast_norm_output
            likelihood,  # IDL likelihood_output
            ext_radius,
        )  # IDL ext_radius_output [lambda/D]


def _process_annulus(
    i,
    annuli_limits,
    roa,
    min_sep,
    oversampling_fact,
    angles,
    opt_method,
    multiply_gamma,
    psf_cube,
    homogeneous_variance,
    verbose=False,
):
    """
    Process one single annulus, with diff_images and andromeda_core.

    Parameters
    ----------
    i : int
        Number of the annulus
    **kwargs

    Returns
    -------
    res : tuple
        The result of ``andromeda_core``, on the specific annulus.

    """
    global CUBE

    rhomin = annuli_limits[i]
    rhomax = annuli_limits[i + 1]
    rhomax_opt = np.sqrt(roa * rhomax**2 - (roa - 1) * rhomin**2)

    # compute indices from min_sep
    if verbose:
        print("  Pairing frames...")
    min_sep_pix = min_sep * oversampling_fact * 2
    angmin = 2 * np.arcsin(min_sep_pix / (2 * rhomin)) * 180 / np.pi
    index_neg, index_pos, indices_not_used = create_indices(angles, angmin)

    if len(indices_not_used) != 0:
        if verbose:
            print(
                "  WARNING: {} frame(s) cannot be used because it wasn't "
                "possible to find any other frame to couple with them. "
<<<<<<< HEAD
                "Their indices are: {}".format(
                    len(indices_not_used), indices_not_used
                )
            )
        max_sep_pix = (
            2 * rhomin * np.sin(np.deg2rad((max(angles) - min(angles)) / 4))
        )
=======
                "Their indices are: {}".format(len(indices_not_used), indices_not_used)
            )
        max_sep_pix = 2 * rhomin * np.sin(np.deg2rad((max(angles) - min(angles)) / 4))
>>>>>>> e1dc038f
        max_sep_ld = max_sep_pix / (2 * oversampling_fact)

        if verbose:
            print(
                "  For all frames to be used in this annulus, the minimum"
                " separation must be set at most to {} *lambda/D "
                "(corresponding to {} pixels).".format(max_sep_ld, max_sep_pix)
            )

    if index_neg is None:
        if verbose:
            print(
<<<<<<< HEAD
                "  Warning: No couples found for this distance. "
                "Skipping annulus..."
=======
                "  Warning: No couples found for this distance. " "Skipping annulus..."
>>>>>>> e1dc038f
            )

        return None

    # ===== angular differences
    if verbose:
        print("  Performing angular difference...")

    res = diff_images(
        cube_pos=CUBE[index_pos],
        cube_neg=CUBE[index_neg],
        rint=rhomin,
        rext=rhomax_opt,
        opt_method=opt_method,
    )
    cube_diff, gamma, gamma_prime = res

    if not multiply_gamma:
        # reset gamma & gamma_prime to 1 (they were returned by diff_images)
        gamma = np.ones_like(gamma)
        gamma_prime = np.ones_like(gamma_prime)

    # TODO: gamma_info_output etc not implemented

    # ;Gamma_affine:
    # gamma_info_output[0,0,i] = min(gamma_output_ang[*,0])
    # gamma_info_output[1,0,i] = max(gamma_output_ang[*,0])
    # gamma_info_output[2,0,i] = mean(gamma_output_ang[*,0])
    # gamma_info_output[3,0,i] = median(gamma_output_ang[*,0])
    # gamma_info_output[4,0,i] = variance(gamma_output_ang[*,0])
    # ;Gamma_prime:
    # gamma_info_output[0,1,i] = min(gamma_output_ang[*,1])
    # gamma_info_output[1,1,i] = max(gamma_output_ang[*,1])
    # gamma_info_output[2,1,i] = mean(gamma_output_ang[*,1])
    # gamma_info_output[3,1,i] = median(gamma_output_ang[*,1])
    # gamma_info_output[4,1,i] = variance(gamma_output_ang[*,1])
    #
    #
    # -> they are returned, no further modification from here on.

    # launch andromeda core (:859)
    if verbose:
        print("  Matching...")
    res = andromeda_core(
        diffcube=cube_diff,
        index_neg=index_neg,
        index_pos=index_pos,
        angles=angles,
        psf_cube=psf_cube,
        homogeneous_variance=homogeneous_variance,
        rhomin=rhomin,
        rhomax=rhomax,
        gamma=gamma,
        verbose=verbose,
    )
    # TODO: ANDROMEDA v3.1r2 calls `ANDROMEDA_CORE` with `/WITHOUT_GAMMA_INPUT`.
    return res  # (flux, snr, likelihood, stdflux)


def andromeda_core(
    diffcube,
    index_neg,
    index_pos,
    angles,
    psf_cube,
    rhomin,
    rhomax,
    gamma=None,
    homogeneous_variance=True,
    verbose=False,
):
    """
    Core engine of ANDROMEDA.

    Estimates the flux distribution in the observation field from differential
    images built from different field rotation angles.

    Parameters
    ----------
    diffcube : 3d ndarray
        Differential image cube, set of ``npairs`` differential images. Shape
        ``(npairs, npix, npix)``.
        IDL parameter: ``DIFF_IMAGES_INPUT``
    index_neg : 1d ndarray
    index_pos : 1d ndarray
    angles : 1d ndarray
        IDL parameter: ``ANGLES_INPUT``
    psf_cube : 4d ndarray
        IDL parameter: ``PSFCUBE_INPUT``
    rhomin : float
        IDL parameter: ``RHOMIN_INPUT``
    rhomax : float
        is ceiled for the pixel-for-loop.
        IDL parameter: ``RHOMAX_INPUT``
    gamma
        IDL parameter: ``GAMMA_INPUT[*, 0]``
    homogeneous_variance: bool, optional
        IDL parameter: ``HOMOGENEOUS_VARIANCE_INPUT``
    verbose : bool, optional
        print more.

    Returns
    -------
    flux : 2d ndarray
        IDL return value
    snr : 2d ndarray
        IDL output parameter: ``SNR_OUTPUT``
    likelihood : 2d ndarray
        IDL output parameter: ``LIKELIHOOD_OUTPUT``
    stdflux : 2d ndarray
        IDL output parameter: ``STDEVFLUX_OUTPUT``

    Notes
    -----
    - IDL 15/05/2018: add a check if there is only one couple and hence
      weights_diff_2D = 1.

    Differences from IDL implementation
    ^^^^^^^^^^^^^^^^^^^^^^^^^^^^^^^^^^^

    Upper case parameters/functions refer to the IDL ANDROMEDA implementation.

    - IDL ANDROMEDA accepts ``WITHOUT_GAMMA_INPUT`` (boolean, for test) and
      ``GAMMA_INPUT`` ("tuple" of ``gamma`` and ``gamma_prime``). The
      ``gamma_prime`` part of ``GAMMA_INPUT`` is never used inside
      ``ANDROMEDA_CORE``. Instead of these parameters, the python implementation
      accepts one single ``gamma`` parameter.
    - IDL's ``kmax`` was renamed to ``npairs``.
    - **not implemented parameters**:
        - The ``POSITIVITY`` parameter is not used any more in ANDROMEDA,
          and maybe removed in the future. It was removed in the python
          implementation.
        - ``GOOD_PIXELS_INPUT``
            - This is a mask, applied to IDL's ``weight_cut`` and
              ``weighted_diff_images``. It is functional in ``ANDROMEDA_CORE``,
              but not exposed through the ``ANDROMEDA`` function.
        - ``MASK_INPUT``
            - similar to ``GOOD_PIXELS_INPUT``, but applied to IDL's
            ``select_pixels`` (which controlls which pixels are processed). It
            is not exposed to ``ANDROMEDA``.
        - ``WEIGHTS_DIFF_INPUT``
            - "(optional input) cube of inverse-of-variance maps. If it is not
              given the variance is treated as constant in time and computed
              empirically for each spatial position."
            - in the python implementation, the variance is **always** treated
              as constant in time.
            - note: ``WEIGHTS_DIFF_INPUT`` is obtained as ``WEIGHTS_OUTPUT``
              from ``DIFF_IMAGES``.
        - ``PATTERN_OUTPUT``
            - this is just an empty ``DBLARR(npix, npix, kmax)``

    """
    npairs, npix, _ = diffcube.shape
    npixpsf = psf_cube.shape[2]  # shape: (p+1, p+1, x, y)
    precision = psf_cube.shape[0] - 1

    # ===== verify + sanitize input
    if npix % 2 == 1:
        raise ValueError("size of the cube is odd!")
    if npixpsf % 2 == 1:
        raise ValueError("PSF has odd pixel size!")

    if gamma is None:
        if verbose:
            print(
                "    ANDROMEDA_CORE: The scaling factor is not taken into "
                "account to build the model!"
            )

    # calculate variance
    if npairs == 1:
        variance_diff_2d = 1
    else:
        variance_diff_2d = (diffcube**2).sum(0) / npairs - (
            diffcube.sum(0) / npairs
        ) ** 2

    # calculate weights from variance
    if homogeneous_variance:
        varmean = np.mean(variance_diff_2d)  # idlwrap.mean
        weights_diff_2d = np.zeros((npix, npix)) + 1 / varmean
        if verbose:
            print(
                "    ANDROMEDA_CORE: Variance is considered homogeneous, mean"
                " {:.3f}".format(varmean)
            )
    else:
        weights_diff_2d = (variance_diff_2d > 0) / (
            variance_diff_2d + (variance_diff_2d == 0)
        )
        if verbose:
            print(
                "    ANDROMEDA_CORE: Variance is taken equal to the "
                "empirical variance in each pixel (inhomogeneous, but "
                "constant in time)"
            )

    weighted_diff_images = diffcube * weights_diff_2d

    # create annuli
    d = dist_matrix(npix)
    select_pixels = (d > rhomin) & (d < rhomax)

    if verbose:
        print(
            "    ANDROMEDA_CORE: working with {} differential images, radius "
            "{} to {}".format(npairs, rhomin, rhomax)
        )

    # definition of the expected pattern (if a planet is present)
    numerator = np.zeros((npix, npix))
    denominator = np.ones((npix, npix))

    parang = np.array([angles[index_neg], angles[index_pos]]) * np.pi / 180
    # shape (2,npairs) -> array([[1, 2, 3],
    #                             [4, 5, 6]])   (for npairs=3)
    # IDL: dimension = SIZE =  _, npairs,2, _, _

    for j in range(
<<<<<<< HEAD
        npix // 2 - np.ceil(rhomax).astype(int),
        npix // 2 + np.ceil(rhomax).astype(int),
=======
        npix // 2 - np.ceil(rhomax).astype(int), npix // 2 + np.ceil(rhomax).astype(int)
>>>>>>> e1dc038f
    ):
        for i in range(
            npix // 2 - np.ceil(rhomax).astype(int),
            npix // 2 + np.ceil(rhomax).astype(int),
        ):  # same ranges!
            # IDL: scans in different direction!
            if select_pixels[j, i]:
<<<<<<< HEAD
                x0 = i - (
                    npix / 2 - 0.5
                )  # distance to center of rotation, in x
                y0 = j - (
                    npix / 2 - 0.5
                )  # distance to center of rotation, in y
=======
                x0 = i - (npix / 2 - 0.5)  # distance to center of rotation, in x
                y0 = j - (npix / 2 - 0.5)  # distance to center of rotation, in y
>>>>>>> e1dc038f

                decalx = x0 * np.cos(parang) - y0 * np.sin(parang)  # (2,npairs)
                decaly = y0 * np.cos(parang) + x0 * np.sin(parang)  # (2,npairs)

                subp_x = idl_round(
                    (decalx - np.floor(decalx).astype(int)) * precision
                ).astype(
                    int
                )  # (2,npairs)
                subp_y = idl_round(
                    (decaly - np.floor(decaly).astype(int)) * precision
                ).astype(
                    int
                )  # (2,npairs)

                # compute, for each k and for both positive and negative indices
                # the coordinates of the squares in which the psf will be placed
                # lef, bot, ... have shape (2,npairs)
                lef = npix // 2 + np.floor(decalx).astype(int) - npixpsf // 2
                bot = npix // 2 + np.floor(decaly).astype(int) - npixpsf // 2
<<<<<<< HEAD
                rig = (
                    npix // 2 + np.floor(decalx).astype(int) + npixpsf // 2 - 1
                )
                top = (
                    npix // 2 + np.floor(decaly).astype(int) + npixpsf // 2 - 1
                )
=======
                rig = npix // 2 + np.floor(decalx).astype(int) + npixpsf // 2 - 1
                top = npix // 2 + np.floor(decaly).astype(int) + npixpsf // 2 - 1
>>>>>>> e1dc038f

                # now select the minimum of the two, to compute the area to be
                # cut (the smallest rectangle which contains both psf's)
                px_xmin = np.minimum(lef[0], lef[1])
                px_xmax = np.maximum(rig[0], rig[1])
                px_ymin = np.minimum(bot[0], bot[1])
                px_ymax = np.maximum(top[0], top[1])

                # computation of planet patterns
                num_part = 0
                den_part = 0

                for k in range(npairs):
                    # this is the innermost loop, performed MANY times

                    patt_pos = np.zeros(
<<<<<<< HEAD
                        (
                            px_ymax[k] - px_ymin[k] + 1,
                            px_xmax[k] - px_xmin[k] + 1,
                        )
                    )
                    patt_neg = np.zeros(
                        (
                            px_ymax[k] - px_ymin[k] + 1,
                            px_xmax[k] - px_xmin[k] + 1,
                        )
=======
                        (px_ymax[k] - px_ymin[k] + 1, px_xmax[k] - px_xmin[k] + 1)
                    )
                    patt_neg = np.zeros(
                        (px_ymax[k] - px_ymin[k] + 1, px_xmax[k] - px_xmin[k] + 1)
>>>>>>> e1dc038f
                    )

                    # put the positive psf in the right place
                    patt_pos[
<<<<<<< HEAD
                        bot[1, k]
                        - px_ymin[k] : bot[1, k]
                        - px_ymin[k]
                        + npixpsf,
                        lef[1, k]
                        - px_xmin[k] : lef[1, k]
                        - px_xmin[k]
                        + npixpsf,
=======
                        bot[1, k] - px_ymin[k] : bot[1, k] - px_ymin[k] + npixpsf,
                        lef[1, k] - px_xmin[k] : lef[1, k] - px_xmin[k] + npixpsf,
>>>>>>> e1dc038f
                    ] = psf_cube[subp_y[1, k], subp_x[1, k]]
                    # TODO: should add a +1 somewhere??

                    # same for the negative psf, with a multiplication by gamma!
                    patt_neg[
<<<<<<< HEAD
                        bot[0, k]
                        - px_ymin[k] : bot[0, k]
                        - px_ymin[k]
                        + npixpsf,
                        lef[0, k]
                        - px_xmin[k] : lef[0, k]
                        - px_xmin[k]
                        + npixpsf,
=======
                        bot[0, k] - px_ymin[k] : bot[0, k] - px_ymin[k] + npixpsf,
                        lef[0, k] - px_xmin[k] : lef[0, k] - px_xmin[k] + npixpsf,
>>>>>>> e1dc038f
                    ] = psf_cube[subp_y[0, k], subp_x[0, k]]
                    # TODO: should add a +1 somewhere??

                    # subtraction between the two
                    if gamma is None:
                        pattern_cut = patt_pos - patt_neg
                    else:
                        pattern_cut = patt_pos - patt_neg * gamma[k]

                    # compare current (2D) map of small rectangle of weights:
                    if npairs == 1:
                        weight_cut = weights_diff_2d
                    else:
                        weight_cut = weights_diff_2d[
<<<<<<< HEAD
                            px_ymin[k] : px_ymax[k] + 1,
                            px_xmin[k] : px_xmax[k] + 1,
=======
                            px_ymin[k] : px_ymax[k] + 1, px_xmin[k] : px_xmax[k] + 1
>>>>>>> e1dc038f
                        ]

                    num_part += np.sum(
                        pattern_cut
                        * weighted_diff_images[
<<<<<<< HEAD
                            k,
                            px_ymin[k] : px_ymax[k] + 1,
                            px_xmin[k] : px_xmax[k] + 1,
=======
                            k, px_ymin[k] : px_ymax[k] + 1, px_xmin[k] : px_xmax[k] + 1
>>>>>>> e1dc038f
                        ]
                    )

                    den_part += np.sum(pattern_cut**2 * weight_cut)

                numerator[j, i] = num_part
                denominator[j, i] = den_part

    # computation of estimated flux for current assumed planet position:
    flux = numerator / denominator

    # computation of snr map:
    snr = numerator / np.sqrt(denominator)

    # computation of likelihood map:
    likelihood = 0.5 * snr**2

    # computation of the standard deviation on the estimated flux
    stdflux = flux / (snr + (snr == 0))
    # TODO: 0 values are replaced by 1, but
    # small values like 0.1 are kept. Is this
    # the right approach?

    return flux, snr, likelihood, stdflux


def create_indices(angles, angmin, verbose=True):
    """
    Compute the couples of indices to satisfy the minimum separation ``angmin``.

    Given a monotonic array of ``angles``, this function computes and returns
    the couples of indices of the array for which the separation is the closest
    to the value ``angmin``, by using the highest possible number of angles, all
    if possible.


    Parameters
    ----------
    angles : 1d numpy ndarray
        ndarray containing the angles associated to each image. The array should
        be monotonic
    angmin : float
        The minimum acceptable difference between two angles of a couple.
    verbose : bool, optional
        Show warning if no couples can be found.

    Returns
    -------
    indices_neg, indices_pos : ndarrays or None
        The couples of indices, so that ``index_pos[0]`` should be paired with
        ``index_neg[0]`` and so on. Set to None if no couples can be found.
    indices_not_used : list
        The list of the frames which were not used. This list should preferably
        be empty.

    Notes
    -----
    - ``WASTE`` flag removed, instead this function returns ``indices_not_used``

    """
    # make array monotonic -> increasing
    if angles[-1] < angles[0]:
        angles = -angles

    good_angles = idl_where(angles - angles[0] >= angmin)

    if len(good_angles) == 0:
        if verbose:
            print(
                "Impossible to find any couple of angles! Try to "
                "reduce the IWA first, else you need to reduce the "
                "minimum separation."
            )
        return None, None, []

    indices_neg = [0]
    indices_pos = [good_angles[0]]
    indices_not_used = []

    for i in range(1, len(angles)):
        good_angles = idl_where((angles - angles[i] >= angmin))

        if len(good_angles) > 0:
            indices_neg.append(i)
            indices_pos.append(good_angles[0])
        else:  # search in other direction
            if i not in indices_pos:
                good_angles_back = idl_where((angles[i] - angles >= angmin))

                if len(good_angles_back) > 0:
                    indices_neg.append(i)
                    indices_pos.append(good_angles_back[-1])
                else:
                    # no new couple found
                    indices_not_used.append(i)

    return np.array(indices_neg), np.array(indices_pos), indices_not_used


def diff_images(
    cube_pos,
    cube_neg,
    rint,
    rext,
    opt_method="lsq",
    variance_pos=None,
    variance_neg=None,
    verbose=False,
):
    """
    Compute the optimized difference between two cubes of images.

    Parameters
    ----------
    cube_pos : 3d ndarray
        stack of square images (nimg x N x N)
    cube_neg : 3d ndarray
        stack of square images (nimg x N x N)
    rint : float
        inner radius of the optimization annulus (in pixels)
    rext : float
        outer radius of the optimization annulus (in pixels)
    opt_method : {'no', 'total', 'lsq', 'l1'}, optional
        Optimization for the immage difference. Numeric values kept for
        compatibility with the IDL version (e.g. calling both functions with the
        same parameters)

        ``"no"`` / ``1``
           corresponds to ``diff_images = i1 - gamma*i2`` and
           ``gamma = gamma_prime = 0``
        ``"total"`` / ``2``
           total ratio optimization. ``diff_images = i1 - gamma*i2`` and
           ``gamma = sum(i1*i2 / sum(i2**2))``, ``gamma_prime = 0``
        ``"lsq"`` / ``3``
           least-squares optimization. ``diff_images = i1 - gamma*i2``,
           ``gamma = sum(i1*i2)/sum(i2**2)``, ``gamma_prime = 0``
        ``"l1"`` / ``4``
           L1-affine optimization, using ``fitaffine`` function.
           ``diff_images = i1 - gamma * i2 - gamma_prime``
    verbose : bool, optional
        Prints some parameters, most notably the values of gamma for each
        difference

    Returns
    -------
    cube_diff
        cube with differences, shape (nimg x N x N)
    gamma, gamma_prime
        arrays containing the optimization coefficient gamma and gamma'. To
        be used to compute the correct planet signatures used by the ANDROMEDA
        algorithm.

    Note
    ----
    - ``GN_NO`` and ``GAIN`` keywords were never used in the IDL version, so
      they were not implemented.
    - VARIANCE_POS_INPUT, VARIANCE_NEG_INPUT, VARIANCE_TOT_OUTPUT,
      WEIGHTS_OUTPUT were removed
    - The numeric ``opt_method`` from the IDL version (``1`` for ``"no"``,
      etc.) are also accepted, but discouraged. Use the strings instead.

    """
    nimg, npix, _ = cube_pos.shape

    # initialize
    cube_diff = np.zeros_like(cube_pos)
    gamma = np.zeros(nimg)  # linear factor, per frame
    gamma_prime = np.zeros(nimg)  # affine factor. Only !=0 for 'l1' affine fit

    distarray = dist_matrix(npix)
    annulus = (distarray > rint) & (distarray <= rext)  # 2d True/False map

    if verbose:
        print("number of elements in annulus:", annulus.sum())

    # compute normalization factors
    if opt_method in ["no", 1]:
        # no renormalization
        print(
            "    DIFF_IMAGES: no optimisation is being performed. Note that "
            "keywords rint and rext will be ignored."
        )
        gamma += 1
    else:
        if verbose:
            print(
                "    DIFF_IMAGES: optimization annulus limits: {:.1f} -> "
                "{:.1f}".format(rint, rext)
            )

        for i in range(nimg):
            if opt_method in ["total", 2]:
<<<<<<< HEAD
                gamma[i] = np.sum(cube_pos[i][annulus]) / np.sum(
                    cube_neg[i][annulus]
                )
            elif opt_method in ["lsq", 3]:
                gamma[i] = np.sum(
                    cube_pos[i][annulus] * cube_neg[i][annulus]
                ) / np.sum(cube_neg[i][annulus] ** 2)
=======
                gamma[i] = np.sum(cube_pos[i][annulus]) / np.sum(cube_neg[i][annulus])
            elif opt_method in ["lsq", 3]:
                gamma[i] = np.sum(cube_pos[i][annulus] * cube_neg[i][annulus]) / np.sum(
                    cube_neg[i][annulus] ** 2
                )
>>>>>>> e1dc038f
                if verbose:
                    print(
                        "    DIFF_IMAGES: Factor gamma_ls for difference #{}:"
                        " {}".format(i + 1, gamma[i])
                    )
            elif opt_method in ["l1", 4]:  # L1-affine optimization
                ann_pos = cube_pos[i][annulus]
                ann_neg = cube_neg[i][annulus]
                gamma[i], gamma_prime[i] = fitaffine(y=ann_pos, x=ann_neg)
                if verbose:
                    print(
                        "    DIFF_IMAGES: Factor gamma and gamma_prime for "
                        "difference #{}/{}: {}, {}".format(
                            i + 1, nimg, gamma[i], gamma_prime[i]
                        )
                    )
            else:
                raise ValueError("opt_method '{}' unknown".format(opt_method))

<<<<<<< HEAD
    if verbose:
        print(
            "    DIFF_IMAGES: median gamma={:.3f}, median gamma_prime={:.3f}"
            "".format(np.median(gamma), np.median(gamma_prime))
        )
=======
    print(
        "    DIFF_IMAGES: median gamma={:.3f}, median gamma_prime={:.3f}"
        "".format(np.median(gamma), np.median(gamma_prime))
    )
>>>>>>> e1dc038f

    # compute image differences
    for i in range(nimg):
        cube_diff[i] = cube_pos[i] - cube_neg[i] * gamma[i] - gamma_prime[i]

    return cube_diff, gamma, gamma_prime


def normalize_snr(
    snr,
    nsmooth_snr=1,
    iwa=None,
    owa=None,
    oversampling=None,
    fast=None,
    fit=False,
    show=False,
):
    """
    Normalize each pixels of the SNR map by the robust std of its annulus.

    The aim is to get rid of the decreasing trend from the center of the image
    to its edge in order to obtain a SNR map of mean 0 and of variance 1 as
    expected by the algorithm if the noise model (white) was right. Thanks to
    this operation, a constant threshold can be applied on the SNR map to
    perform automatic detection.

    Parameters
    ----------
    snr : 2d ndarray
        Square image/SNR-map to be normalized by its own radial
        robust standard deviation.
    nsmooth_snr : int [pixels], optional
        Number of pixel(s) over which the robust std radial profile is smoothed
        in the outer direction. (e.g. if ``nsmooth_snr=8``, the regarded
        annulus is smoothed w.r.t the 8 following adjacent pixel-annulus (at
        larger separation).
    iwa : float, optional
        Inner working angle in lambda/D. Radius of the smallest annulus
        processed by ANDROMEDA.
    owa : float, optional
        Outer working angle in lambda/D. Radius of the widest annulus processed
        by ANDROMEDA.
    oversampling : float or None, optional
    fast : bool
        (Can also be a non-zero int, as used inside ``andromeda``.)
    fit : bool, optional
        Use a 4D polynomial fit.
    show : bool, optional
        NOT IMPLEMENTED

    Returns
    -------
    snr_norm
        Normalized SNR map of mean 0 and variance 1.
    snr_std
        In order to calculate once for all the
        2D map of the SNR radial robust standard deviation,
        this variable records it.

    Note
    ----
    - in IDL ANDROMEDA, ``/FIT`` is disabled by default, so it was not (yet)
      implemented.

    """
    # ===== initialization
    nsnr = snr.shape[1]
    xcen = ycen = (nsnr - 1) / 2  # floats

    prof_snr = couronne_img(image=snr, xcen=xcen, ycen=ycen, verbose=False)
    # couronne_img, image_input=snr_input, xcen_input=xcen , ycen_input=ycen, $
    #               intenmoy_output=prof_snr, /SILENT

    it_nosmoo = np.zeros(nsnr // 2)  # TODO: check even/odd frames
    it_robust = np.zeros(nsnr // 2)
    imaz_robust = np.zeros_like(snr)

    # ===== defaults
    if owa is None or oversampling is None:
        # If no OWA input then just take the last non-zero value
        dmax = nsnr // 2
    else:
        dmax = np.ceil(owa * 2 * oversampling).astype(int)
        if dmax > nsnr / 2:
            dmax = nsnr // 2

    if iwa is None or oversampling is None:
        # If no IWA input then just take the first non-zero value
        for dm in range(nsnr // 2):  # TODO: floor/ceil?
            dmin = dm
            if snr[int(xcen + dm), int(ycen)] != 0:
                break
    else:
        dmin = np.round(iwa * 2 * oversampling).astype(int)

    # ===== build annulus
    tempo = dist_matrix(nsnr, xcen, ycen)  # 2D ndarray
    # IDL: DIST_CIRCLE, tempo, nsnr, xcen, ycen

    # ===== main calculations
    j = 0
    for i in range(dmin, dmax):
        if prof_snr[i] != 0:
            id = (tempo >= i) & (tempo <= i + nsmooth_snr)
            id2 = (tempo >= i - 0.5) & (tempo <= i + 0.5)
            id3 = (tempo >= i) & (tempo <= i + 1)

            it_nosmoo[i] = robust_std(snr[id3])
            it_robust[i] = robust_std(snr[id])

            if nsmooth_snr == 0:  # IDL: IF nn EQ 1.0
                imaz_robust[id3] = it_nosmoo[i]
            else:
                imaz_robust[id2] = it_robust[i]
        else:
            j = i
            break  # IDL: `GOTO, farzone`

    # IDL `farzone:`
    dfast = 450  # [px] for SPHERE-IRDIS data # TODO: add as function argument?
    dnozero = snr[int(ycen), int(xcen) :].nonzero()[0][-1].item()

    if dnozero == dmax:
        id5 = (tempo >= (dnozero - nsmooth_snr - 1)) & (tempo <= nsnr / 2 - 1)
        for i in range(dnozero - nsmooth_snr - 1, nsnr // 2):
            it_robust[i] = robust_std(snr[id5])
            imaz_robust[id5] = it_robust[i]
    else:
        if fast and (dnozero >= dfast):  # IDL: IF KEYWORD_SET(fast)
            # TODO: can `fast` be 0? What would happen then?
            for i in range(dfast - nsmooth_snr - 1, nsnr // 2):
                id3 = (tempo >= i) & (tempo <= i + 1)
                it_robust[i] = it_robust[dnozero - nsmooth_snr - 1]
                imaz_robust[id3] = it_robust[dnozero - nsmooth_snr - 1]
        else:
            # find the first non-zero value:
            k = None
            for i in range(j - nsmooth_snr, dnozero):
                if prof_snr[i] != 0:
                    k = i
            if k is None:  # error handling not present in IDL version.
                import pdb

                pdb.set_trace()
                raise RuntimeError("prof_snr is zero!")

            for i in range(j - nsmooth_snr, k):
                id = (tempo >= i) & (tempo <= dnozero)
                id2 = (tempo >= i - 0.5) & (tempo <= i + 0.5)
                id3 = (tempo >= i) & (tempo <= i + 1)
                id4 = (tempo >= i) & (tempo <= k)
                if id3.sum() > 0:  # condition different from IDL version.
                    it_nosmoo[i] = robust_std(snr[id3])
                if id4.sum() > 0:
                    it_robust[i] = robust_std(snr[id4])

                if nsmooth_snr == 0:  # IDL: IF nn EQ 1.0
                    imaz_robust[id3] = it_nosmoo[i]
                else:
                    imaz_robust[id2] = it_robust[i]

    # using polynomial fit (4th order):
    # offset = 0
    if fit:
        raise NotImplementedError("`fit` parameter is not implemented!")

        # xfit = np.arange(int(j - dmin + offset)) + dmin + offset
        # y_nosmoo = it_nosmoo[int(dmin + offset): j-1]  # TODO: check ranges
        # ...

    # preview if asked:
    if show:
        raise NotImplementedError("`show` parameter is not implemented!")

        # xpix = np.arange(nsnr//2)
        # ...

    # normalize the SNR by its radial std:
    snr_norm = np.zeros((nsnr, nsnr))
    # because imaz_robust has zero value, select a zone:
    zone = imaz_robust != 0
    snr_norm[zone] = snr[zone] / imaz_robust[zone]

    snr_std = imaz_robust
    return snr_norm, snr_std


<<<<<<< HEAD
def couronne_img(
    image, xcen, ycen=None, lieu=None, step=0.5, rmax=None, verbose=False
):
=======
def couronne_img(image, xcen, ycen=None, lieu=None, step=0.5, rmax=None, verbose=False):
>>>>>>> e1dc038f
    """
    Provide intensity radial profiles of 2D images.

    Parameters
    ----------
    image : 2d ndarray
        Input image.
    xcen : float
        Center coordinates along the horizontal direction.
    ycen : float, optional
        Center coordinates along the vertical direction.
        Defaults to ``xcen`` if not provided.
    lieu : bool mask, optional
        Locations of the pixels to be removed (``False``) or kepts (``True``).
    step : float, optional
        Width of the regarded annulus.
    rmax : int, optional
        Maximal radius from the image center on which calculus are performed.
        Defaults to half of the ``image`` size (floored).
    verbose : bool, optional
        Show more output.

    Returns
    -------
    intenmoy : 1d ndarray
        Mean intensity per annulus. The only parameter needed for
        ``normalize_snr``.

    Note
    ----
    **Differences from the IDL version**

    - All output variables except ``intenmoy_output`` are not implemented, as
      they are not needed for ``normalize_snr``:
        - inten{site,med,min,max,var,rob,cumulee}_output
        - imaz_{med,var,stddev,robust}_output
    - ``xcen`` was made a required positional argument.

    """
    # ===== verify input
    if image.shape[0] != image.shape[1]:
        raise ValueError("`image` should be square")

    # ===== default values:
    if ycen is None:
        ycen = xcen

    if rmax is None:
        rmax = image.shape[0] // 2

    if lieu is None:
        lieu = np.ones_like(image, dtype=bool)  # `True` bool mask

    if verbose:
<<<<<<< HEAD
        print(
            "Computation of azimuthal values from center to "
            "rmax={}".format(rmax)
        )
=======
        print("Computation of azimuthal values from center to " "rmax={}".format(rmax))
>>>>>>> e1dc038f

    intenmoy = np.zeros(rmax + 1)
    intenmoy[0] = image[int(ycen), int(xcen)]  # order?

    tempo = dist_matrix(image.shape[0], xcen, ycen)

    for i in range(1, rmax + 1):
        # boolean mask for annulus:
        mask = np.abs(tempo - i) <= step
        mask &= lieu
        if mask.sum() > 0:
            # check if we have matches. If `id` is full of `False`, we get a
            # RuntimeWarning: Mean of empty slice
            local = image[mask]  # 1D array
            intenmoy[i] = np.mean(local)

    return intenmoy<|MERGE_RESOLUTION|>--- conflicted
+++ resolved
@@ -28,47 +28,22 @@
 from ..config.utils_conf import pool_map, iterable
 from ..var import dist_matrix
 
-from .utils_andro import (
-    calc_psf_shift_subpix,
-    fitaffine,
-    idl_round,
-    idl_where,
-    robust_std,
-    subpixel_shift,
-)
+from .utils_andro import (calc_psf_shift_subpix, fitaffine, idl_round,
+                          idl_where, robust_std, subpixel_shift)
 
 global CUBE
 
 
-def andromeda(
-    cube,
-    oversampling_fact,
-    angles,
-    psf,
-    filtering_fraction=0.25,
-    min_sep=0.5,
-    annuli_width=1.0,
-    roa=2,
-    opt_method="lsq",
-    nsmooth_snr=18,
-    iwa=None,
-    owa=None,
-    precision=50,
-    fast=False,
-    homogeneous_variance=True,
-    ditimg=1.0,
-    ditpsf=None,
-    tnd=1.0,
-    total=False,
-    multiply_gamma=True,
-    nproc=1,
-    verbose=False,
-):
+def andromeda(cube, oversampling_fact, angles, psf, filtering_fraction=0.25,
+              min_sep=0.5, annuli_width=1.0, roa=2, opt_method="lsq",
+              nsmooth_snr=18, iwa=None, owa=None, precision=50, fast=False,
+              homogeneous_variance=True, ditimg=1.0, ditpsf=None, tnd=1.0,
+              total=False, multiply_gamma=True, nproc=1, verbose=False):
     """
     Exoplanet detection in ADI sequences by maximum-likelihood approach.
 
-    This is as implemented in [CAN15]_, itself inspired by the framework presented in
-    [MUG09]_.
+    This is as implemented in [CAN15]_, itself inspired by the framework 
+    presented in [MUG09]_.
 
     Parameters
     ----------
@@ -339,15 +314,8 @@
     # dmean is not defined when fast=0, but it is also not used then. <- WHAT?
 
     if fast:
-<<<<<<< HEAD
-        info(
-            "annuli_width is set to {} from {} lambda/D",
-            4 * annuli_width,
-            dmean,
-        )
-=======
-        info("annuli_width is set to {} from {} lambda/D", 4 * annuli_width, dmean)
->>>>>>> e1dc038f
+        info("annuli_width is set to {} from {} lambda/D", 4 * annuli_width,
+             dmean)
 
     # contrast maps:
     if ditpsf is None:
@@ -393,18 +361,13 @@
     # spatial filtering of the preprocessed image-cubes:
     if filtering_fraction != 1:
         if verbose:
-            print(
-                "Pre-processing filtering of the images and the PSF: "
-                "done! F={}".format(filtering_fraction)
-            )
-<<<<<<< HEAD
-        cube = cube_filter_highpass(
-            cube, mode="hann", hann_cutoff=filtering_fraction, verbose=verbose
-=======
-        andro_cube = cube_filter_highpass(
-            andro_cube, mode="hann", hann_cutoff=filtering_fraction, verbose=verbose
->>>>>>> e1dc038f
-        )
+            msg = "Pre-processing filtering of the images and the PSF: "
+            msg += "done! F={}".format(filtering_fraction)
+            print(msg)
+
+        cube = cube_filter_highpass(cube, mode="hann",
+                                    hann_cutoff=filtering_fraction,
+                                    verbose=verbose)
 
     CUBE = andro_cube
 
@@ -412,33 +375,11 @@
     dmin = iwa  # size of the lowest annuli, in lambda/D
     dmax = owa  # size of the greatest annuli, in lambda/D
     if fast:
-        first_distarray = (
-            dmin
-            + np.arange(
-<<<<<<< HEAD
-                int(np.round(np.abs(dmean - dmin - 1)) / annuli_width + 1),
-                dtype=float,
-=======
-                int(np.round(np.abs(dmean - dmin - 1)) / annuli_width + 1), dtype=float
->>>>>>> e1dc038f
-            )
-            * annuli_width
-        )
-        second_distarray = (
-            dmean
-            + dmin
-            - 1
-            + np.arange(
-<<<<<<< HEAD
-                int(np.round(dmax - dmean) / (4 * annuli_width) + 1),
-                dtype=float,
-=======
-                int(np.round(dmax - dmean) / (4 * annuli_width) + 1), dtype=float
->>>>>>> e1dc038f
-            )
-            * 4
-            * annuli_width
-        )
+        dran = int(np.round(np.abs(dmean-dmin-1))/annuli_width+1)
+        first_distarray = dmin+np.arange(dran, dtype=float) * annuli_width
+        dran = int(np.round(dmax - dmean) / (4 * annuli_width) + 1)
+        second_distarray = dmean+dmin-1
+        second_distarray += np.arange(dran, dtype=float)*4*annuli_width
         distarray_lambdaonD = np.hstack([first_distarray, second_distarray])
         if iwa > fast:
             distarray_lambdaonD = first_distarray
@@ -448,27 +389,12 @@
         annuli_limits = oversampling_fact * 2 * distarray_lambdaonD  # in pixels
 
     else:
-        distarray_lambdaonD = (
-            dmin
-<<<<<<< HEAD
-            + np.arange(
-                int(np.round(dmax - dmin) / annuli_width + 1), dtype=float
-            )
-            * annuli_width
-        )
+        dran = int(np.round(dmax - dmin) / annuli_width + 1)
+        distarray_lambdaonD = dmin
+        distarray_lambdaonD += np.arange(dran, dtype=float) * annuli_width
         distarray_lambdaonD[-1] = dmax
-        annuli_limits = np.floor(
-            oversampling_fact * 2 * distarray_lambdaonD
-        ).astype(int)
-=======
-            + np.arange(int(np.round(dmax - dmin) / annuli_width + 1), dtype=float)
-            * annuli_width
-        )
-        distarray_lambdaonD[-1] = dmax
-        annuli_limits = np.floor(oversampling_fact * 2 * distarray_lambdaonD).astype(
-            int
-        )
->>>>>>> e1dc038f
+        annuli_limits = np.floor(oversampling_fact*2*distarray_lambdaonD)
+        annuli_limits = annuli_limits.astype(int)
 
     while dmax * (2 * oversampling_fact) < annuli_limits[-1]:
         # remove last element:
@@ -476,34 +402,17 @@
 
     annuli_number = len(annuli_limits) - 1
 
-    info(
-        "Using these user parameters, {} annuli will be processed, from a "
-        "separation of {} to {} pixels.",
-        annuli_number,
-        annuli_limits[0],
-        annuli_limits[-1],
-    )
+    infomsg = "Using these user parameters, {} annuli will be processed, from a "
+    infomsg += "separation of {} to {} pixels."
+    info(infomsg, annuli_number, annuli_limits[0], annuli_limits[-1])
 
     # ===== main loop
-    res_all = pool_map(
-        nproc,
-        _process_annulus,
-        # start with outer annuli, they take longer:
-        iterable(range(annuli_number)[::-1]),
-        annuli_limits,
-        roa,
-        min_sep,
-        oversampling_fact,
-        angles,
-        opt_method,
-        multiply_gamma,
-        psf_cube,
-        homogeneous_variance,
-        verbose,
-        msg="annulus",
-        leave=False,
-        verbose=False,
-    )
+    res_all = pool_map(nproc, _process_annulus,
+                       # start with outer annuli, they take longer
+                       iterable(range(annuli_number)[::-1]), annuli_limits, roa,
+                       min_sep, oversampling_fact, angles, opt_method,
+                       multiply_gamma, psf_cube, homogeneous_variance, verbose,
+                       msg="annulus", leave=False, verbose=False)
 
     for res in res_all:
         if res is None:
@@ -531,13 +440,8 @@
             print("Normalizing SNR...")
 
         # normalize snr map by its radial robust std:
-<<<<<<< HEAD
-        snr_norm, snr_std = normalize_snr(
-            snr, nsmooth_snr=nsmooth_snr, fast=fast
-        )
-=======
-        snr_norm, snr_std = normalize_snr(snr, nsmooth_snr=nsmooth_snr, fast=fast)
->>>>>>> e1dc038f
+        snr_norm, snr_std = normalize_snr(snr, nsmooth_snr=nsmooth_snr,
+                                          fast=fast)
 
         # normalization of the std of the flux (same way):
         stdflux_norm = np.zeros((npix, npix))
@@ -548,51 +452,32 @@
 
         # TODO: return value handling should be improved.
 
-        return (
-            flux * flux_factor,  # IDL RETURN
-            snr,  # snr_output
-            snr_norm,  # snr_norm_output
-            stdflux * flux_factor,  # IDL stddevcontrast_output
-            stdflux_norm * flux_factor,  # IDL stddevcontrast_norm_output
-            likelihood,  # IDL likelihood_output
-            ext_radius,
-        )  # IDL ext_radius_output, [lambda/D]
+        return (flux * flux_factor,  # IDL RETURN
+                snr,  # snr_output
+                snr_norm,  # snr_norm_output
+                stdflux * flux_factor,  # IDL stddevcontrast_output
+                stdflux_norm * flux_factor,  # IDL stddevcontrast_norm_output
+                likelihood,  # IDL likelihood_output
+                ext_radius)  # IDL ext_radius_output, [lambda/D]
 
         # previous return values:
         # return flux, snr_norm, likelihood, stdflux_norm, ext_radius
     else:
-<<<<<<< HEAD
-        ext_radius = np.floor(annuli_limits[annuli_number]) / (
-            2 * oversampling_fact
-        )
-=======
-        ext_radius = np.floor(annuli_limits[annuli_number]) / (2 * oversampling_fact)
->>>>>>> e1dc038f
-
-        return (
-            flux * flux_factor,  # IDL RETURN
-            snr,  # snr_output
-            snr,  # snr_norm_output
-            stdflux * flux_factor,  # IDL stddevcontrast_output
-            stdflux * flux_factor,  # IDL stddevcontrast_norm_output
-            likelihood,  # IDL likelihood_output
-            ext_radius,
-        )  # IDL ext_radius_output [lambda/D]
-
-
-def _process_annulus(
-    i,
-    annuli_limits,
-    roa,
-    min_sep,
-    oversampling_fact,
-    angles,
-    opt_method,
-    multiply_gamma,
-    psf_cube,
-    homogeneous_variance,
-    verbose=False,
-):
+        ext_radius = np.floor(annuli_limits[annuli_number])
+        ext_radius /= (2*oversampling_fact)
+
+        return (flux * flux_factor,  # IDL RETURN
+                snr,  # snr_output
+                snr,  # snr_norm_output
+                stdflux * flux_factor,  # IDL stddevcontrast_output
+                stdflux * flux_factor,  # IDL stddevcontrast_norm_output
+                likelihood,  # IDL likelihood_output
+                ext_radius)  # IDL ext_radius_output [lambda/D]
+
+
+def _process_annulus(i, annuli_limits, roa, min_sep, oversampling_fact, angles,
+                     opt_method, multiply_gamma, psf_cube, homogeneous_variance,
+                     verbose=False):
     """
     Process one single annulus, with diff_images and andromeda_core.
 
@@ -623,41 +508,24 @@
 
     if len(indices_not_used) != 0:
         if verbose:
-            print(
-                "  WARNING: {} frame(s) cannot be used because it wasn't "
-                "possible to find any other frame to couple with them. "
-<<<<<<< HEAD
-                "Their indices are: {}".format(
-                    len(indices_not_used), indices_not_used
-                )
-            )
-        max_sep_pix = (
-            2 * rhomin * np.sin(np.deg2rad((max(angles) - min(angles)) / 4))
-        )
-=======
-                "Their indices are: {}".format(len(indices_not_used), indices_not_used)
-            )
-        max_sep_pix = 2 * rhomin * np.sin(np.deg2rad((max(angles) - min(angles)) / 4))
->>>>>>> e1dc038f
+            msg = "  WARNING: {} frame(s) cannot be used because it wasn't "
+            msg += "possible to find any other frame to couple with them. "
+            msg += "Their indices are: {}"
+            print(msg.format(len(indices_not_used), indices_not_used))
+        max_sep_pix = 2*rhomin*np.sin(np.deg2rad((max(angles)-min(angles)) / 4))
         max_sep_ld = max_sep_pix / (2 * oversampling_fact)
 
         if verbose:
-            print(
-                "  For all frames to be used in this annulus, the minimum"
-                " separation must be set at most to {} *lambda/D "
-                "(corresponding to {} pixels).".format(max_sep_ld, max_sep_pix)
-            )
+            msg = "  For all frames to be used in this annulus, the minimum"
+            msg += " separation must be set at most to {} *lambda/D "
+            msg += "(corresponding to {} pixels)."
+            print(msg.format(max_sep_ld, max_sep_pix))
 
     if index_neg is None:
         if verbose:
-            print(
-<<<<<<< HEAD
-                "  Warning: No couples found for this distance. "
-                "Skipping annulus..."
-=======
-                "  Warning: No couples found for this distance. " "Skipping annulus..."
->>>>>>> e1dc038f
-            )
+            msg = "  Warning: No couples found for this distance. "
+            msg += "Skipping annulus..."
+            print(msg)
 
         return None
 
@@ -665,13 +533,8 @@
     if verbose:
         print("  Performing angular difference...")
 
-    res = diff_images(
-        cube_pos=CUBE[index_pos],
-        cube_neg=CUBE[index_neg],
-        rint=rhomin,
-        rext=rhomax_opt,
-        opt_method=opt_method,
-    )
+    res = diff_images(cube_pos=CUBE[index_pos], cube_neg=CUBE[index_neg],
+                      rint=rhomin, rext=rhomax_opt, opt_method=opt_method)
     cube_diff, gamma, gamma_prime = res
 
     if not multiply_gamma:
@@ -700,34 +563,22 @@
     # launch andromeda core (:859)
     if verbose:
         print("  Matching...")
-    res = andromeda_core(
-        diffcube=cube_diff,
-        index_neg=index_neg,
-        index_pos=index_pos,
-        angles=angles,
-        psf_cube=psf_cube,
-        homogeneous_variance=homogeneous_variance,
-        rhomin=rhomin,
-        rhomax=rhomax,
-        gamma=gamma,
-        verbose=verbose,
-    )
+    res = andromeda_core(diffcube=cube_diff,
+                         index_neg=index_neg,
+                         index_pos=index_pos,
+                         angles=angles,
+                         psf_cube=psf_cube,
+                         homogeneous_variance=homogeneous_variance,
+                         rhomin=rhomin,
+                         rhomax=rhomax,
+                         gamma=gamma,
+                         verbose=verbose)
     # TODO: ANDROMEDA v3.1r2 calls `ANDROMEDA_CORE` with `/WITHOUT_GAMMA_INPUT`.
     return res  # (flux, snr, likelihood, stdflux)
 
 
-def andromeda_core(
-    diffcube,
-    index_neg,
-    index_pos,
-    angles,
-    psf_cube,
-    rhomin,
-    rhomax,
-    gamma=None,
-    homogeneous_variance=True,
-    verbose=False,
-):
+def andromeda_core(diffcube, index_neg, index_pos, angles, psf_cube, rhomin,
+                   rhomax, gamma=None, homogeneous_variance=True, verbose=False):
     """
     Core engine of ANDROMEDA.
 
@@ -821,10 +672,9 @@
 
     if gamma is None:
         if verbose:
-            print(
-                "    ANDROMEDA_CORE: The scaling factor is not taken into "
-                "account to build the model!"
-            )
+            msg = "    ANDROMEDA_CORE: The scaling factor is not taken into "
+            msg += "account to build the model!"
+            print(msg)
 
     # calculate variance
     if npairs == 1:
@@ -839,32 +689,28 @@
         varmean = np.mean(variance_diff_2d)  # idlwrap.mean
         weights_diff_2d = np.zeros((npix, npix)) + 1 / varmean
         if verbose:
-            print(
-                "    ANDROMEDA_CORE: Variance is considered homogeneous, mean"
-                " {:.3f}".format(varmean)
-            )
-    else:
-        weights_diff_2d = (variance_diff_2d > 0) / (
-            variance_diff_2d + (variance_diff_2d == 0)
-        )
+            msg = "    ANDROMEDA_CORE: Variance is considered homogeneous, mean"
+            msg += " {:.3f}".format(varmean)
+            print(msg)
+    else:
+        weights_diff_2d = (variance_diff_2d > 0)
+        weights_diff_2d /= (variance_diff_2d + (variance_diff_2d == 0))
         if verbose:
-            print(
-                "    ANDROMEDA_CORE: Variance is taken equal to the "
-                "empirical variance in each pixel (inhomogeneous, but "
-                "constant in time)"
-            )
-
-    weighted_diff_images = diffcube * weights_diff_2d
+            msg = "    ANDROMEDA_CORE: Variance is taken equal to the "
+            msg += "empirical variance in each pixel (inhomogeneous, but "
+            msg += "constant in time)"
+            print(msg)
+
+    wd_images = diffcube * weights_diff_2d
 
     # create annuli
     d = dist_matrix(npix)
     select_pixels = (d > rhomin) & (d < rhomax)
 
     if verbose:
-        print(
-            "    ANDROMEDA_CORE: working with {} differential images, radius "
-            "{} to {}".format(npairs, rhomin, rhomax)
-        )
+        msg = "    ANDROMEDA_CORE: working with {} differential images, radius "
+        msg += "{} to {}".format(npairs, rhomin, rhomax)
+        print(msg)
 
     # definition of the expected pattern (if a planet is present)
     numerator = np.zeros((npix, npix))
@@ -875,62 +721,32 @@
     #                             [4, 5, 6]])   (for npairs=3)
     # IDL: dimension = SIZE =  _, npairs,2, _, _
 
-    for j in range(
-<<<<<<< HEAD
-        npix // 2 - np.ceil(rhomax).astype(int),
-        npix // 2 + np.ceil(rhomax).astype(int),
-=======
-        npix // 2 - np.ceil(rhomax).astype(int), npix // 2 + np.ceil(rhomax).astype(int)
->>>>>>> e1dc038f
-    ):
-        for i in range(
-            npix // 2 - np.ceil(rhomax).astype(int),
-            npix // 2 + np.ceil(rhomax).astype(int),
-        ):  # same ranges!
+    for j in range(npix // 2 - np.ceil(rhomax).astype(int),
+                   npix // 2 + np.ceil(rhomax).astype(int)):
+        for i in range(npix // 2 - np.ceil(rhomax).astype(int),
+                       npix // 2 + np.ceil(rhomax).astype(int)):  # same ranges!
             # IDL: scans in different direction!
             if select_pixels[j, i]:
-<<<<<<< HEAD
-                x0 = i - (
-                    npix / 2 - 0.5
-                )  # distance to center of rotation, in x
-                y0 = j - (
-                    npix / 2 - 0.5
-                )  # distance to center of rotation, in y
-=======
-                x0 = i - (npix / 2 - 0.5)  # distance to center of rotation, in x
-                y0 = j - (npix / 2 - 0.5)  # distance to center of rotation, in y
->>>>>>> e1dc038f
+                # distance to center of rotation, in x
+                x0 = i - (npix / 2 - 0.5)
+                # distance to center of rotation, in y
+                y0 = j - (npix / 2 - 0.5)
 
                 decalx = x0 * np.cos(parang) - y0 * np.sin(parang)  # (2,npairs)
                 decaly = y0 * np.cos(parang) + x0 * np.sin(parang)  # (2,npairs)
 
-                subp_x = idl_round(
-                    (decalx - np.floor(decalx).astype(int)) * precision
-                ).astype(
-                    int
-                )  # (2,npairs)
-                subp_y = idl_round(
-                    (decaly - np.floor(decaly).astype(int)) * precision
-                ).astype(
-                    int
-                )  # (2,npairs)
+                tbr = decalx - np.floor(decalx).astype(int)
+                subp_x = (idl_round(tbr) * precision).astype(int)  # (2,npairs)
+                tbr = decaly - np.floor(decaly).astype(int)
+                subp_y = (idl_round(tbr) * precision).astype(int)  # (2,npairs)
 
                 # compute, for each k and for both positive and negative indices
                 # the coordinates of the squares in which the psf will be placed
                 # lef, bot, ... have shape (2,npairs)
                 lef = npix // 2 + np.floor(decalx).astype(int) - npixpsf // 2
                 bot = npix // 2 + np.floor(decaly).astype(int) - npixpsf // 2
-<<<<<<< HEAD
-                rig = (
-                    npix // 2 + np.floor(decalx).astype(int) + npixpsf // 2 - 1
-                )
-                top = (
-                    npix // 2 + np.floor(decaly).astype(int) + npixpsf // 2 - 1
-                )
-=======
-                rig = npix // 2 + np.floor(decalx).astype(int) + npixpsf // 2 - 1
-                top = npix // 2 + np.floor(decaly).astype(int) + npixpsf // 2 - 1
->>>>>>> e1dc038f
+                rig = npix // 2 + np.floor(decalx).astype(int) + npixpsf//2 - 1
+                top = npix // 2 + np.floor(decaly).astype(int) + npixpsf//2 - 1
 
                 # now select the minimum of the two, to compute the area to be
                 # cut (the smallest rectangle which contains both psf's)
@@ -945,96 +761,45 @@
 
                 for k in range(npairs):
                     # this is the innermost loop, performed MANY times
-
-                    patt_pos = np.zeros(
-<<<<<<< HEAD
-                        (
-                            px_ymax[k] - px_ymin[k] + 1,
-                            px_xmax[k] - px_xmin[k] + 1,
-                        )
-                    )
-                    patt_neg = np.zeros(
-                        (
-                            px_ymax[k] - px_ymin[k] + 1,
-                            px_xmax[k] - px_xmin[k] + 1,
-                        )
-=======
-                        (px_ymax[k] - px_ymin[k] + 1, px_xmax[k] - px_xmin[k] + 1)
-                    )
-                    patt_neg = np.zeros(
-                        (px_ymax[k] - px_ymin[k] + 1, px_xmax[k] - px_xmin[k] + 1)
->>>>>>> e1dc038f
-                    )
+                    patt_pos = np.zeros((px_ymax[k] - px_ymin[k] + 1,
+                                         px_xmax[k] - px_xmin[k] + 1))
+                    patt_neg = np.zeros((px_ymax[k] - px_ymin[k] + 1,
+                                         px_xmax[k] - px_xmin[k] + 1))
 
                     # put the positive psf in the right place
-                    patt_pos[
-<<<<<<< HEAD
-                        bot[1, k]
-                        - px_ymin[k] : bot[1, k]
-                        - px_ymin[k]
-                        + npixpsf,
-                        lef[1, k]
-                        - px_xmin[k] : lef[1, k]
-                        - px_xmin[k]
-                        + npixpsf,
-=======
-                        bot[1, k] - px_ymin[k] : bot[1, k] - px_ymin[k] + npixpsf,
-                        lef[1, k] - px_xmin[k] : lef[1, k] - px_xmin[k] + npixpsf,
->>>>>>> e1dc038f
-                    ] = psf_cube[subp_y[1, k], subp_x[1, k]]
+                    y0 = bot[1, k] - px_ymin[k]
+                    yN = bot[1, k] - px_ymin[k] + npixpsf
+                    x0 = lef[1, k] - px_xmin[k]
+                    xN = lef[1, k] - px_xmin[k] + npixpsf
+                    patt_pos[y0:yN, x0:xN] = psf_cube[subp_y[1, k], subp_x[1, k]]
                     # TODO: should add a +1 somewhere??
 
                     # same for the negative psf, with a multiplication by gamma!
-                    patt_neg[
-<<<<<<< HEAD
-                        bot[0, k]
-                        - px_ymin[k] : bot[0, k]
-                        - px_ymin[k]
-                        + npixpsf,
-                        lef[0, k]
-                        - px_xmin[k] : lef[0, k]
-                        - px_xmin[k]
-                        + npixpsf,
-=======
-                        bot[0, k] - px_ymin[k] : bot[0, k] - px_ymin[k] + npixpsf,
-                        lef[0, k] - px_xmin[k] : lef[0, k] - px_xmin[k] + npixpsf,
->>>>>>> e1dc038f
-                    ] = psf_cube[subp_y[0, k], subp_x[0, k]]
+                    y0 = bot[0, k] - px_ymin[k]
+                    yN = bot[0, k] - px_ymin[k] + npixpsf
+                    x0 = lef[0, k] - px_xmin[k]
+                    xN = lef[0, k] - px_xmin[k] + npixpsf
+                    patt_neg[y0:yN, x0:xN] = psf_cube[subp_y[0, k], subp_x[0, k]]
                     # TODO: should add a +1 somewhere??
 
                     # subtraction between the two
                     if gamma is None:
-                        pattern_cut = patt_pos - patt_neg
+                        pc = patt_pos - patt_neg
                     else:
-                        pattern_cut = patt_pos - patt_neg * gamma[k]
+                        pc = patt_pos - patt_neg * gamma[k]
 
                     # compare current (2D) map of small rectangle of weights:
                     if npairs == 1:
                         weight_cut = weights_diff_2d
                     else:
-                        weight_cut = weights_diff_2d[
-<<<<<<< HEAD
-                            px_ymin[k] : px_ymax[k] + 1,
-                            px_xmin[k] : px_xmax[k] + 1,
-=======
-                            px_ymin[k] : px_ymax[k] + 1, px_xmin[k] : px_xmax[k] + 1
->>>>>>> e1dc038f
-                        ]
-
-                    num_part += np.sum(
-                        pattern_cut
-                        * weighted_diff_images[
-<<<<<<< HEAD
-                            k,
-                            px_ymin[k] : px_ymax[k] + 1,
-                            px_xmin[k] : px_xmax[k] + 1,
-=======
-                            k, px_ymin[k] : px_ymax[k] + 1, px_xmin[k] : px_xmax[k] + 1
->>>>>>> e1dc038f
-                        ]
-                    )
-
-                    den_part += np.sum(pattern_cut**2 * weight_cut)
+                        weight_cut = weights_diff_2d[px_ymin[k]: px_ymax[k] + 1,
+                                                     px_xmin[k]: px_xmax[k] + 1]
+
+                    num_part += np.sum(pc*wd_images[k,
+                                                    px_ymin[k]: px_ymax[k] + 1,
+                                                    px_xmin[k]: px_xmax[k] + 1])
+
+                    den_part += np.sum(pc**2 * weight_cut)
 
                 numerator[j, i] = num_part
                 denominator[j, i] = den_part
@@ -1130,16 +895,8 @@
     return np.array(indices_neg), np.array(indices_pos), indices_not_used
 
 
-def diff_images(
-    cube_pos,
-    cube_neg,
-    rint,
-    rext,
-    opt_method="lsq",
-    variance_pos=None,
-    variance_neg=None,
-    verbose=False,
-):
+def diff_images(cube_pos, cube_neg, rint, rext, opt_method="lsq",
+                variance_pos=None, variance_neg=None, verbose=False):
     """
     Compute the optimized difference between two cubes of images.
 
@@ -1209,66 +966,42 @@
     # compute normalization factors
     if opt_method in ["no", 1]:
         # no renormalization
-        print(
-            "    DIFF_IMAGES: no optimisation is being performed. Note that "
-            "keywords rint and rext will be ignored."
-        )
+        msg = "    DIFF_IMAGES: no optimisation is being performed. Note that "
+        msg += "keywords rint and rext will be ignored."
+        print(msg)
         gamma += 1
     else:
         if verbose:
-            print(
-                "    DIFF_IMAGES: optimization annulus limits: {:.1f} -> "
-                "{:.1f}".format(rint, rext)
-            )
+            msg = "  DIFF_IMAGES: optimization annulus limits: {:.1f} -> {:.1f}"
+            print(msg.format(rint, rext))
 
         for i in range(nimg):
             if opt_method in ["total", 2]:
-<<<<<<< HEAD
-                gamma[i] = np.sum(cube_pos[i][annulus]) / np.sum(
-                    cube_neg[i][annulus]
-                )
+                sum1 = np.sum(cube_pos[i][annulus])
+                sum2 = np.sum(cube_neg[i][annulus])
+                gamma[i] = sum1/sum2
             elif opt_method in ["lsq", 3]:
-                gamma[i] = np.sum(
-                    cube_pos[i][annulus] * cube_neg[i][annulus]
-                ) / np.sum(cube_neg[i][annulus] ** 2)
-=======
-                gamma[i] = np.sum(cube_pos[i][annulus]) / np.sum(cube_neg[i][annulus])
-            elif opt_method in ["lsq", 3]:
-                gamma[i] = np.sum(cube_pos[i][annulus] * cube_neg[i][annulus]) / np.sum(
-                    cube_neg[i][annulus] ** 2
-                )
->>>>>>> e1dc038f
+                sum1 = np.sum(cube_pos[i][annulus] * cube_neg[i][annulus])
+                sum2 = np.sum(cube_neg[i][annulus] ** 2)
+                gamma[i] = sum1/sum2
+
                 if verbose:
-                    print(
-                        "    DIFF_IMAGES: Factor gamma_ls for difference #{}:"
-                        " {}".format(i + 1, gamma[i])
-                    )
+                    msg = "DIFF_IMAGES: Factor gamma_ls for difference #{}:{}"
+                    print(msg.format(i + 1, gamma[i]))
             elif opt_method in ["l1", 4]:  # L1-affine optimization
                 ann_pos = cube_pos[i][annulus]
                 ann_neg = cube_neg[i][annulus]
                 gamma[i], gamma_prime[i] = fitaffine(y=ann_pos, x=ann_neg)
                 if verbose:
-                    print(
-                        "    DIFF_IMAGES: Factor gamma and gamma_prime for "
-                        "difference #{}/{}: {}, {}".format(
-                            i + 1, nimg, gamma[i], gamma_prime[i]
-                        )
-                    )
+                    msg = "    DIFF_IMAGES: Factor gamma and gamma_prime for "
+                    msg += "difference #{}/{}: {}, {}"
+                    print(msg.format(i + 1, nimg, gamma[i], gamma_prime[i]))
             else:
                 raise ValueError("opt_method '{}' unknown".format(opt_method))
 
-<<<<<<< HEAD
     if verbose:
-        print(
-            "    DIFF_IMAGES: median gamma={:.3f}, median gamma_prime={:.3f}"
-            "".format(np.median(gamma), np.median(gamma_prime))
-        )
-=======
-    print(
-        "    DIFF_IMAGES: median gamma={:.3f}, median gamma_prime={:.3f}"
-        "".format(np.median(gamma), np.median(gamma_prime))
-    )
->>>>>>> e1dc038f
+        msg = "    DIFF_IMAGES: median gamma={:.3f}, median gamma_prime={:.3f}"
+        print(msg.format(np.median(gamma), np.median(gamma_prime)))
 
     # compute image differences
     for i in range(nimg):
@@ -1277,16 +1010,8 @@
     return cube_diff, gamma, gamma_prime
 
 
-def normalize_snr(
-    snr,
-    nsmooth_snr=1,
-    iwa=None,
-    owa=None,
-    oversampling=None,
-    fast=None,
-    fit=False,
-    show=False,
-):
+def normalize_snr(snr, nsmooth_snr=1, iwa=None, owa=None, oversampling=None,
+                  fast=None, fit=False, show=False):
     """
     Normalize each pixels of the SNR map by the robust std of its annulus.
 
@@ -1390,7 +1115,7 @@
 
     # IDL `farzone:`
     dfast = 450  # [px] for SPHERE-IRDIS data # TODO: add as function argument?
-    dnozero = snr[int(ycen), int(xcen) :].nonzero()[0][-1].item()
+    dnozero = snr[int(ycen), int(xcen):].nonzero()[0][-1].item()
 
     if dnozero == dmax:
         id5 = (tempo >= (dnozero - nsmooth_snr - 1)) & (tempo <= nsnr / 2 - 1)
@@ -1457,50 +1182,45 @@
     return snr_norm, snr_std
 
 
-<<<<<<< HEAD
-def couronne_img(
-    image, xcen, ycen=None, lieu=None, step=0.5, rmax=None, verbose=False
-):
-=======
-def couronne_img(image, xcen, ycen=None, lieu=None, step=0.5, rmax=None, verbose=False):
->>>>>>> e1dc038f
-    """
-    Provide intensity radial profiles of 2D images.
-
-    Parameters
-    ----------
-    image : 2d ndarray
-        Input image.
-    xcen : float
-        Center coordinates along the horizontal direction.
-    ycen : float, optional
-        Center coordinates along the vertical direction.
-        Defaults to ``xcen`` if not provided.
-    lieu : bool mask, optional
-        Locations of the pixels to be removed (``False``) or kepts (``True``).
-    step : float, optional
-        Width of the regarded annulus.
-    rmax : int, optional
-        Maximal radius from the image center on which calculus are performed.
-        Defaults to half of the ``image`` size (floored).
-    verbose : bool, optional
-        Show more output.
-
-    Returns
-    -------
-    intenmoy : 1d ndarray
-        Mean intensity per annulus. The only parameter needed for
-        ``normalize_snr``.
-
-    Note
-    ----
-    **Differences from the IDL version**
-
-    - All output variables except ``intenmoy_output`` are not implemented, as
-      they are not needed for ``normalize_snr``:
-        - inten{site,med,min,max,var,rob,cumulee}_output
-        - imaz_{med,var,stddev,robust}_output
-    - ``xcen`` was made a required positional argument.
+def couronne_img(image, xcen, ycen=None, lieu=None, step=0.5, rmax=None,
+                 verbose=False):
+    """
+     Provide intensity radial profiles of 2D images.
+
+     Parameters
+     ----------
+     image : 2d ndarray
+         Input image.
+     xcen : float
+         Center coordinates along the horizontal direction.
+     ycen : float, optional
+         Center coordinates along the vertical direction.
+         Defaults to ``xcen`` if not provided.
+     lieu : bool mask, optional
+         Locations of the pixels to be removed (``False``) or kepts (``True``).
+     step : float, optional
+         Width of the regarded annulus.
+     rmax : int, optional
+         Maximal radius from the image center on which calculus are performed.
+         Defaults to half of the ``image`` size (floored).
+     verbose : bool, optional
+         Show more output.
+
+     Returns
+     -------
+     intenmoy : 1d ndarray
+         Mean intensity per annulus. The only parameter needed for
+         ``normalize_snr``.
+
+     Note
+     ----
+     **Differences from the IDL version**
+
+     - All output variables except ``intenmoy_output`` are not implemented, as
+       they are not needed for ``normalize_snr``:
+         - inten{site,med,min,max,var,rob,cumulee}_output
+         - imaz_{med,var,stddev,robust}_output
+     - ``xcen`` was made a required positional argument.
 
     """
     # ===== verify input
@@ -1518,14 +1238,8 @@
         lieu = np.ones_like(image, dtype=bool)  # `True` bool mask
 
     if verbose:
-<<<<<<< HEAD
-        print(
-            "Computation of azimuthal values from center to "
-            "rmax={}".format(rmax)
-        )
-=======
-        print("Computation of azimuthal values from center to " "rmax={}".format(rmax))
->>>>>>> e1dc038f
+        msg = "Computation of azimuthal values from center to " "rmax={}"
+        print(msg.format(rmax))
 
     intenmoy = np.zeros(rmax + 1)
     intenmoy[0] = image[int(ycen), int(xcen)]  # order?
