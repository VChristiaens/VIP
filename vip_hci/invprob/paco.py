"""
Implementation the PACO algorithm implementation for VIP
Based on Flasseur+ 2018 https://ui.adsabs.harvard.edu/abs/2018A%26A...618A.138F/abstract

Variable naming is based on the notation of Flasseur+ 2018,
see table 1 in the paper for a description.

Last updated 2022-05-09 by Evert Nasedkin (nasedkinevert@gmail.com).
"""

import sys
#import os
from abc import abstractmethod
# Required so numpy parallelization doesn't conflict with multiprocessing
# os.environ["MKL_NUM_THREADS"] = "1"
# os.environ["NUMEXPR_NUM_THREADS"] = "1"
# os.environ["OMP_NUM_THREADS"] = "1"

#from multiprocessing import Pool
from typing import Tuple, Union, Optional, Callable
import numpy as np
from scipy import ndimage
from scipy.ndimage import filters

<<<<<<< HEAD
from ..preproc import frame_px_resampling, cube_px_resampling, frame_shift
=======
from ..config.utils_conf import pool_map, iterable
from ..preproc.rescaling import frame_px_resampling, cube_px_resampling
>>>>>>> 314efa36
from ..var.coords import cart_to_pol, pol_to_cart
from ..metrics.detection import detection
from ..fm import normalize_psf
__author__ = "Evert Nasedkin"
__all__ = ['FastPACO',
           'FullPACO']


class PACO:
    """
    This class implements the bulk of the PACO algorithm as described by
    Flasseur et al (2018). In general, the idea is to take in an ADI stack of 
    images and statistically determine if there is a signal above the 
    background in each 'patch' of the image. This is done by tracing the ark of
    the hypothesized planet through the stack, and comparing this set of patches 
    to a set consisting of background only. This is done for each pixel (or 
    sub-pixel) location in.
    The output is a signal-to-noise and/or a flux map over the field of view.
    The user can choose to use FullPACO or FastPACO, which are described by
    algorithms 1 and 2 of Flasseur+ 2018. FastPACO has been parallelized,
    and is the recommended usage.

    This output can then be used to compute an unbiased estimate of the flux
    of point sources detected in the image above some user-supplied detection
    threshold.

    Parameters
    ----------
    cube : numpy.ndarray
        3D science frames taken in pupil tracking/ADI mode.
        Dimensions should be (time, x, y), and units should be detector units (ie output
        of SPHERE or GPI reduction pipelines). The data should be centered, and have
        pre-processing already applied (e.g. bad pixel correction).
    angles : numpy.ndarray
        List of parallactic angles for each frame in degrees. Length of this array
        should be the same as the time axis of the science cube. Sign convention
        is the same as in the rest of VIP.
    psf : numpy.ndarray
        Unsaturated PSF image. If a cube is provided, the median of the cube will be used.
    dit_psf : float, optional
        Integration time of the unsaturated PSF in seconds. The PSF is normalised
        to dit_science/dit_psf/nd_transmission.
    dit_science : float, optional
        Integration time of the science frames in seconds.T he PSF is normalised
        to dit_science/dit_psf/nd_transmission.
    nd_transmission : float, optional
        Transmission of an ND filter used to aquire the unsaturated PSF. The PSF is normalised
        to dit_science/dit_psf/nd_transmission.
    fwhm : float, optional
        FWHM of PSF in arcseconds. Default values give 4px radius.
    pixscale : float, optional
        Detector pixel scale in arcseconds per pixel.  Default values give 4px radius.
    rescaling_factor : float, optional
        Scaling for sub/super pixel resolution for PACO. Will rescale both the science
        cube and the PSF.
    verbose : bool, optional
        Sets level of printed outputs.
    """

    def __init__(self,
                 cube: np.ndarray,
                 angles: np.ndarray,
                 psf: np.ndarray,
                 dit_psf: Optional[float] = 1.0,
                 dit_science: Optional[float] = 1.0,
                 nd_transmission: Optional[float] = 1.0,
                 fwhm: Optional[float] = 4.0,
                 pixscale: Optional[float] = 1.0,
                 rescaling_factor: Optional[float] = 1.0,
                 verbose: Optional[bool] = False) -> None:

        # Science image setup
        try:
            self.cube = cube
        except BaseException:
            raise ValueError("You must provide a 3D cube of science data!")

        self.num_frames = self.cube.shape[0]
        self.width = self.cube.shape[2]
        self.height = self.cube.shape[1]

        # Parallactic angles
        try:
            self.angles = angles
        except BaseException:
            raise ValueError("You must provide an array of parallactic angles!")

        # Pixel scaling
        self.pixscale = pixscale
        self.rescaling_factor = rescaling_factor

        # PSF setup
        self.fwhm = int(fwhm/pixscale)
        try:
            # How do we want to deal with stacks of psfs? Median? Just take the first one?
            # Ideally if nPSFs = nImages, use each for each. Need to update!
            if len(psf.shape) > 2:
                psf = np.nanmedian(psf, axis=0)
            self.psf = psf * dit_science/dit_psf/nd_transmission
            self.dit_science = dit_science
            self.dit_psf = dit_psf

            mask = create_boolean_circular_mask(self.cube[0].shape,
                                                radius=self.fwhm)
            self.patch_area_pixels = self.cube[0][mask].ravel().shape[0]
        except BaseException:
            raise ValueError("You must provide an unsaturated PSF image!")

        self.patch_width = 2*int(self.fwhm) + 3
        self.verbose = verbose

        # These are what we're calculating
        self.snr = None
        self.flux = None
        self.std = None

        # Diagnostics
        if self.verbose:
            print("---------------------- ")
            print("Summary of PACO setup: \n")
            print(f"Image Cube shape = {self.cube.shape}")
            print(f"PIXSCALE = {self.pixscale:06}")
            print("PSF |  Area  |  Rad   |  Width | ")
            print(f"    |   {self.patch_area_pixels:01}   |"
                  + f"  {self.fwhm:02}    |  {self.psf.shape[0]:03}   | ")
            print(f"Patch width: {self.patch_width}")
            print("---------------------- \n")
            sys.stdout.flush()

    @abstractmethod
    def PACOCalc(self,
<<<<<<< HEAD
                 phi0s : np.ndarray,
                 use_subpixel_psf_astrometry : Optional[bool] = True,
                 cpu : Optional[int] = 1) -> None:
=======
                 phi0s: np.ndarray,
                 cpu: Optional[int] = 1) -> None:
>>>>>>> 314efa36
        """
        This function is algorithm dependant, and sets up the actual
        calculation process.

        Parameters
        ----------
        phi0s : numpy.ndarray
<<<<<<< HEAD
            Array of pixel coordinates to try to search for the planet signal. Typically a grid
            created using numpy.meshgrid.
        use_subpixel_psf_astrometry : bool
            If true, the PSF model for each patch is shifted to the correct
            location as predicted by the starting location and the parallactic
            angles, before being resampled for the patch. If false, the PSF
            model is simply located at the center of each patch. Significantly
            improves performance if set to False, but the SNR is reduced.
=======
            Array of pixel coordinates to try to search for the planet signal.
            Typically a grid created using numpy.meshgrid.
>>>>>>> 314efa36
        cpu : int, optional
            Number of cpus to use for parallelization.

        Returns
        -------
        a : numpy.ndarray
            a_l from Equation 15 of Flasseur+ 2018
        b : numpy.ndarray
            b_l from Equation 16 of Flasseur+ 2018
        """

    def run(self,
<<<<<<< HEAD
            cpu : Optional[int] = 1,
            imlib : Optional[str] = 'vip-fft',
            interpolation : Optional[str]= 'lanczos4',
            keep_center : Optional[bool] = True,
            use_subpixel_psf_astrometry : Optional[bool] = True) -> Tuple[np.ndarray, np.ndarray]:
=======
            cpu: Optional[int] = 1,
            imlib: Optional[str] = 'vip-fft',
            interpolation: Optional[str] = 'lanczos4',
            keep_center: Optional[bool] = True) -> Tuple[np.ndarray, np.ndarray]:
>>>>>>> 314efa36
        """
        Run method of the PACO class. This function wraps up the PACO
        calculation steps, and returns the snr and flux estimates as
        outputs. The image library arguments are used if a rescaling of the
        data is desired: upsampling the images will result in a better SNR
        detection, but will be slower.

        Parameters
        ----------
        cpu : int, optional
            Number of processers to use
        imlib : str, optional
            See the documentation of the ``vip_hci.preproc.frame_px_resampling``
            function.
        interpolation : str, optional
            See the documentation of the ``vip_hci.preproc.frame_px_resampling``
            function.
        keep_center: bool, opt
            If input dimensions are even and the star centered (i.e. on
            dim//2, dim//2), whether to keep the star centered after scaling, i.e.
            on (new_dim//2, new_dim//2). For a non-centered input cube, better to
            leave it to False.
        use_subpixel_psf_astrometry : bool
            If true, the PSF model for each patch is shifted to the correct
            location as predicted by the starting location and the parallactic
            angles, before being resampled for the patch. If false, the PSF
            model is simply located at the center of each patch. Significantly
            improves performance if set to False, but the SNR is reduced.

        Returns
        -------
        snr : numpy.ndarray
            2D map of the signal-to-noise estimate as computed by PACO.
            This is b/sqrt(a), as in eqn 24 of Flasseur 2018.
        flux : numpy.ndarray
            2D map of the flux estimate as computed by PACO
            This is b/a, as in eqn 21 of Flasseur 2018.
        """

        if self.rescaling_factor != 1:
            self.rescale_cube_and_psf(imlib=imlib,
                                      interpolation=interpolation,
                                      keep_center=keep_center,
                                      verbose=self.verbose)
            if self.verbose:
                print("---------------------- ")
                print(f"Using {cpu} processor(s).")
                print(f"Rescaled Image Cube shape: {self.cube.shape}")
                print("Rescaled PSF:")
                print("PSF |  Area  |  Rad   |  Width | ")
                print(f"    |   {self.patch_area_pixels:01}   |"
                      + f"  {self.fwhm:02}    |  {self.psf.shape[0]:03}   | ")
                print("---------------------- \n")

        # Setup pixel coordinates
        x, y = np.meshgrid(np.arange(0, self.height),
                           np.arange(0, self.width))
        phi0s = np.column_stack((x.flatten(), y.flatten()))
        print(phi0s)
        # Compute a,b
        a, b = self.PACOCalc(np.array(phi0s), cpu=cpu)

        # Reshape into a 2D image, with the same dimensions as the input images
        a = np.reshape(a, (self.height, self.width))
        b = np.reshape(b, (self.height, self.width))
        # Output arrays
        snr = b/np.sqrt(a)
        flux = b/a
        self.snr = snr
        self.flux = flux
        self.std = 1/np.sqrt(a)
        return snr, flux

    """
    Utility Functions
    """
    # Set the image stack to be processed

    def set_cube(self, cube: np.ndarray) -> None:
        """
        Provide a 3D image array to process. This updates
        the science cube, and the associated dimensions.

        Parameters
        ----------
        cube : numpy.ndarray
            3D science frames taken in pupil tracking/ADI mode.
            Dimensions should be (time, x, y), and units should be detector
            units (ie output of SPHERE or GPI reduction pipelines). The data
            should be centered, and have pre-processing already applied (e.g.
            bad pixel correction).
        """
        self.cube = np.array(cube)
        self.num_frames = self.cube.shape[0]
        self.width = self.cube.shape[2]
        self.height = self.cube.shape[1]

    # Set the template PSF
    def set_psf(self, psf: np.ndarray) -> None:
        """
        Read in the PSF template

        Parameters
        ----------
        psf: numpy.ndarray
            An unsaturated psf to use as the template.
        """
        self.psf = psf

    # Set parallactic angles
    def set_angles(self, angles: np.ndarray) -> None:
        """
        Set the rotation angle for each frame

        Parameters
        ----------
        angles: numpy.ndarray
            A list of the parallactic angles for each frame of the science data.
        """

        self.angles = angles

    def get_patch(self,
                  px: Tuple[int, int],
                  width: Optional[int] = None,
                  mask: Optional[np.ndarray] = None) -> np.ndarray:
        """
        Gets patch at given pixel px with size k for the current img sequenc

        Parameters
        ----------
        px : Tuple[int, int]
            Pixel coordinates for center of patch
        width : int
            width of a square patch to be masked

        Returns
        -------
        patch : numpy.ndarray
            A PACO "patch". This is a column through the time dimension of the
            unrotated frames, used to build the background statistics at the
            location of a given pixel.
        """
        if width is None:
            width = self.patch_width
        if mask is None:
            mask = create_boolean_circular_mask(self.cube[0].shape,
                                                radius=self.fwhm,
                                                center=px)
        k = int(width/2)
        if width % 2 != 0:
            k2 = k+1
        else:
            k2 = k
        nx, ny = np.shape(self.cube[0])[:2]
        if px[0]+k2 > nx or px[0]-k < 0 or px[1]+k2 > ny or px[1]-k < 0:
            return np.ones((self.num_frames, self.patch_area_pixels))*np.nan
        patch = self.cube[np.broadcast_to(mask, self.cube.shape)]\
            .reshape(self.num_frames, self.patch_area_pixels)
        return patch

    def set_scale(self, scale: float) -> None:
        """
        Set subpixel scaling factor

        Parameters
        ----------
        scale : float
            Scaling factor. Greater than one will result in an upsampled image,
            less than one will result in a downsampled image.
        """

        self.rescaling_factor = scale

    def rescale_cube_and_psf(self,
                             imlib: Optional[str] = 'vip-fft',
                             interpolation: Optional[str] = 'lanczos4',
                             keep_center: Optional[bool] = True) -> None:
        """
        Rescale each image in the stack by the class level scaling factor
        set during initialization or with set_scale. A scale factor of greater
        than one will upsample the image, a factor of less than one will downsample
        the image. This function wraps the VIP scaling function, and uses the same
        arguments to choose libraries and interpolation methods.

        Parameters
        ----------
        imlib : str, optional
            See the documentation of the ``vip_hci.preproc.frame_px_resampling``
            function.
        interpolation : str, optional
            See the documentation of the ``vip_hci.preproc.frame_px_resampling``
            function.
        keep_center: bool, opt
            If input dimensions are even and the star centered (i.e. on
            dim//2, dim//2), whether to keep the star centered after scaling, i.e.
            on (new_dim//2, new_dim//2). For a non-centered input cube, better to
            leave it to False.
        """

        if self.rescaling_factor == 1:
            if self.verbose:
                print("Scale is 1, no scaling applied.")
            return

        # Resample the science cube
        cube_px_resampling(self.cube,
                           self.rescaling_factor,
                           imlib=imlib,
                           interpolation=interpolation,
                           keep_center=keep_center,
                           verbose=False)

        self.pixscale = self.pixscale/self.rescaling_factor
        self.fwhm = int(self.fwhm*self.rescaling_factor)

        # Resample the PSF
        if self.psf is not None:
            self.psf = frame_px_resampling(self.psf,
                                           self.rescaling_factor,
                                           imlib=imlib,
                                           interpolation=interpolation,
                                           keep_center=keep_center,
                                           verbose=False)
        mask = create_boolean_circular_mask(self.psf.shape, self.fwhm)
        self.patch_area_pixels = self.psf[mask].shape[0]
        self.patch_width = 2*int(self.fwhm) + 3

    """
    Math Functions
    """

    def psf_model_function(self, mean: float, model: Callable,
                           params: dict) -> np.ndarray:
        """
        This function is deprecated in favour of directly supplying
        a PSF. In principle, an analytic model (ie a gaussian or moffat PSF)
        can be used in place of a measured unsaturated PSF.

        Parameters
        ----------
        mean : float
            If using the psfTemplateModel function, the mean
        model : dnc
            numpy statistical model (need to import numpy module for this)
        **kwargs: dict
            additional arguments for model

        Returns
        -------
        self.psf : numpy.ndarray
            Returns the PSF template used by PACO
        """

        if self.psf:
            return self.psf
        if model is None:
            print("Please input either a 2D PSF or a model function.")
            sys.exit(1)
        else:
            if model.__name__ == "psfTemplateModel":
                try:
                    self.psf = model(mean, params)
                    return self.psf
                except ValueError:
                    print("Fix template size")
            self.psf = model(mean, params)
            return self.psf

    def al(self,
           hfl: Union[list, np.ndarray],
           Cfl_inv: Union[list, np.ndarray],
           method: Optional[str] = "") -> np.ndarray:
        """
        a_l
        The sum of a_l is the inverse of the variance of the background at the given pixel.
        Einsum can get slow with large tensors, and may not actually be faster.
        If einsum is used, arguments must be numpy arrays, otherwise lists.

        Parameters
        ----------
        hfl : list
            This is a list of flattened psf templates
        Cfl_inv : list
            This is a list of inverse covariance matrices
        method: string
            Can be empty or "einsum". This determines the method
            used to do the matrix operations. "einsum" is slower for large arrays.

        Returns
        -------
        a : numpy.ndarray
            a_l from equation 15 of Flasseur 2018.
        """
        if method == "einsum":
            d1 = np.einsum('ijk,gj', Cfl_inv, hfl)
            return np.einsum('ml,ml', hfl, np.diagonal(d1).T)

        a = np.sum(np.array([np.dot(hfl[i], np.dot(Cfl_inv[i], hfl[i]).T)
                             for i in range(len(hfl))]), axis=0)
        return a

    def bl(self, hfl: Union[list, np.ndarray],
           Cfl_inv: Union[list, np.ndarray],
           r_fl: Union[list, np.ndarray],
           m_fl: Union[list, np.ndarray],
           method: Optional[str] = "") -> np.ndarray:
        """
        b_l
        The sum of b_l is the flux estimate at the given pixel.
        Einsum can get slow with large tensors, and may not actually be faster.
        If einsum is used, arguments must be numpy arrays, otherwise lists.

        Parameters
        ----------
        hfl : numpy.ndarray
            This is an array of flattened psf templates.
        Cfl_inv : numpy.ndarray
            This is an array of inverse covariance matrices.
        r_fl : numpy.ndarray
            This is an array of flux measurements following the predicted path.
        m_fl : numpy.ndarray
            This is an array of mean background statistics for each location in the path.
        method: string
            Can be empty or "einsum". This determines the method
            used to do the matrix operations. "einsum" is slower for large arrays.

        Returns
        -------
        b : numpy.ndarray
            b_l from equation 16 of Flasseur 2018.

        """
        if method == "einsum":
            d1 = np.einsum('ijk,gj', Cfl_inv, r_fl-m_fl)
            return np.einsum('ml,ml', hfl, np.diagonal(d1).T)

        b = np.sum(np.array([np.dot(np.dot(Cfl_inv[i], hfl[i]).T, (r_fl[i]-m_fl[i]))
                             for i in range(len(hfl))]), axis=0)
        return b

    """
    FluxPACO
    """

    def flux_estimate(self,
                      phi0s: np.ndarray,
                      eps: Optional[float] = 0.1,
                      initial_est: Optional[list] = [0.0]) -> list:
        """
        Unbiased estimate of the flux of a source located at p0
        The estimate of the flux is given by ahat * h, where h is the PSF template.
        This implements algorithm 3 from Flasseur+ 2018.
        TODO: Further testing to ensure that the extracted contrast is actually unbiased.
        Don't trust this estimate without checking!

        Parameters
        ----------
        phi0s : numpy.ndarray
            List of locations of sources to compute unbiased flux estimate in pixel units.
            Origin is at the bottom left.
        eps : float
            Precision requirement for iteration (0,1)
        initial_est : float
            Initial estimate of the flux at p0 in contrast units

        Returns
        -------
        ests : list
            List of a-hat values for each detected source in the SNR map. This is the unbiased
            estimate of the flux at that location. Practically, this is similar to negative PSF
            injection. If the PSF is correctly normalized, this should be in contrast units.
        stds : list
            List of the estimated standard deviation on the flux estimates in contrast units.
        norm : float
            np.nanmax(psf) - Scaling factor for flux estimate and standard deviations.
        """
        print("Computing unbiased flux estimate...")

        if self.verbose:
            print("Initial guesses:")
            print("Positions: ", phi0s)
            print("Contrasts: ", initial_est)

        dim = self.width/2
        # Create arrays needed for storage
        # Store for each image pixel, for each temporal frame an image
        # for patches: for each time, we need to store a column of patches
<<<<<<< HEAD
        normalised_psf,norm,fwhm = normalize_psf(self.psf,
                                            fwhm='fit',
                                            size=None,
                                            threshold=None,
                                            mask_core=None,
                                            model='airy',
                                            imlib='vip-fft',
                                            interpolation='lanczos4',
                                            force_odd=False,
                                            full_output=True,
                                            verbose=self.verbose,
                                            debug=False)

        psf_mask = create_boolean_circular_mask(normalised_psf.shape, radius=self.fwhm)
        hoff = np.zeros((self.num_frames,self.num_frames, self.patch_area_pixels)) # The off axis PSF at each point
=======
        psf_mask = create_boolean_circular_mask(
            self.psf.shape, radius=self.fwhm)
        # The off axis PSF at each point
        hoff = np.zeros(
            (self.num_frames,
             self.num_frames,
             self.patch_area_pixels))
        hon = np.zeros((self.num_frames, self.patch_area_pixels))
>>>>>>> 314efa36
        # Create arrays needed for storage
        # Store for each image pixel, for each temporal frame an image
        # for patches: for each time, we need to store a column of patches
        # 2d selection of pixels around a given point
        x, y = np.meshgrid(np.arange(-dim, dim), np.arange(-dim, dim))

        ests = []
        stds = []
        for i, p0 in enumerate(phi0s):
            angles_px = np.array(get_rotated_pixel_coords(x, y, p0, self.angles))
            hon = []
            for l, ang in enumerate(angles_px):
                # Get the column of patches at this point
<<<<<<< HEAD
                offax = frame_shift(normalised_psf,
                                    ang[1]-int(ang[1]),
                                    ang[0]-int(ang[0]),
                                    imlib='vip-fft',
                                    interpolation='lanczos4',
                                    border_mode='reflect')[psf_mask]
                hoff[l,l] = offax
                hon.append(offax)

            Cinv, m, patches = self.compute_statistics(np.array(angles_px).astype(int))
            # Get Angles
            # Ensure within image bounds
            # Extract relevant patches and statistics
            Cinlst = []
            mlst = []
            patch = []
            for l, ang in enumerate(angles_px):
                Cinlst.append(Cinv[int(ang[0]), int(ang[1])])
                mlst.append(m[int(ang[0]), int(ang[1])])
                patch.append(patches[int(ang[0]), int(ang[1]),l])
            a = self.al(hon,Cinlst)
            b = self.bl(hon, Cinlst,patch, mlst)
            print(b/a)
            # Fill patches and signal template


            # Unbiased flux estimation
            ahat = initial_est[i]
            aprev = 1e10 # Arbitrary large value so that the loop will run
            while np.abs(ahat - aprev) > np.abs(ahat * eps):
                a = 0.0
                b = 0.0
                # the mean of a temporal column of patches at each pixel
                m = np.zeros((self.num_frames, self.patch_area_pixels))
                # the inverse covariance matrix at each point
                Cinv = np.zeros((self.num_frames, self.patch_area_pixels, self.patch_area_pixels))
=======
                patch.append(self.get_patch((int(ang[0]), int(ang[1]))))
                hoff[l, l] = self.psf[psf_mask]
                hon[l] = self.psf[psf_mask]
            patch = np.array(patch)
            planet_patches = np.array([patch[l, l]
                                      for l in range(self.num_frames)])
            # the mean of a temporal column of patches at each pixel
            m = np.zeros((self.num_frames, self.patch_area_pixels))
            # the inverse covariance matrix at each point
            Cinv = np.zeros(
                (self.num_frames,
                 self.patch_area_pixels,
                 self.patch_area_pixels))

            # Unbiased flux estimation
            ahat = initial_est[i]
            aprev = 1e10  # Arbitrary large value so that the loop will run
            while np.abs(ahat/norm - aprev/norm) > (ahat/norm * eps):
                a = 0.0
                b = 0.0
                # Patches here are columns in time
                for l in range(self.num_frames):
                    m[l], Cinv[l] = self.iterate_flux_calc(
                        ahat, patch[l], hoff[l])
>>>>>>> 314efa36

                planet_patches = []
                # Patches here are columns in time
                for l,ang in enumerate(angles_px):
                    apatch = self.get_patch(ang.astype(int))
                    m[l], Cinv[l] = self.iterate_flux_calc(ahat, apatch, hoff[l])
                # Patches here are where the planet is expected to be
                a = self.al(hon, Cinv)
                b = self.bl(hon, Cinv, patch, m)
                aprev = ahat
                ahat = b/a
                if self.verbose:
                    print(f"Contrast estimate: {ahat/norm}")
            ests.append(np.abs(ahat/norm))
            stds.append(1/np.sqrt(a)/norm)
        print(f"Extracted contrasts")
        print(f"-------------------")
        for i in range(len(phi0s)):
            print(
                f"x: {phi0s[i][0]}, y: {phi0s[i][1]}, contrast: {ests[i]}±{stds[i]}")
        return ests, stds, norm

    def iterate_flux_calc(self, est: float, patch: np.ndarray,
                          model: np.ndarray) -> Tuple[np.ndarray, np.ndarray]:
        """
        Compute the iterative estimates for the mean and inverse covariance.

        Parameters
        ----------
        est : float
            Current estimate for the magnitude of the flux
        patch : numpy.ndarray
            Column of patches about p0
        model : numpy.ndarray
            Template for PSF

        Returns
        -------
        m : numpy.ndarray
            Mean of background patches.
        Cinv : numpy.ndarray
            List of inverse covariance matrices between the patches.
        """

        if patch is None:
            return None, None
        T = patch.shape[0]

<<<<<<< HEAD
        unbiased = np.array([apatch - est*model[l] for l,apatch in enumerate(patch)])
        m,Cinv = compute_statistics_at_pixel(unbiased)
=======
        unbiased = np.array([apatch - est*model[l]
                            for l, apatch in enumerate(patch)])
        m = np.mean(unbiased, axis=0)
        S = sample_covariance(unbiased, m, T)
        rho = shrinkage_factor(S, T)
        F = diagsample_covariance(S)
        C = covariance(rho, S, F)
        Cinv = np.linalg.inv(C)
>>>>>>> 314efa36
        return m, Cinv

    def subpixel_threshold_detect(self, snr_map: np.ndarray,
                                  threshold: float,
                                  mode: Optional[str] = 'lpeaks',
                                  bkg_sigma: Optional[float] = 5.0,
                                  matched_filter: Optional[bool] = False,
                                  mask: Optional[bool] = True,
                                  full_output: Optional[bool] = False,
                                  cpu: Optional[int] = 1) -> np.ndarray:
        """ Wraps VIP.metrics.detection.detection, see that function for further documentation.
        Note that the output convention here is different - this function returns xx,yy.

        Finds blobs in a 2d array. The algorithm is designed for automatically
        finding planets in post-processed high contrast final frames. Blob can be
        defined as a region of an image in which some properties are constant or
        vary within a prescribed range of values. See ``Notes`` below to read about
        the algorithm details.
        Parameters
        ----------
        snr_map : numpy ndarray, 2d
            Input frame.
        threshold : float
            S/N threshold for deciding whether the blob is a detection or not. Used
            to threshold the S/N map when ``mode`` is set to 'snrmap' or 'snrmapf'.
        mode : {'lpeaks', 'log', 'dog', 'snrmap', 'snrmapf'}, optional
            Sets with algorithm to use. Each algorithm yields different results. See
            notes for the details of each method.
        bkg_sigma : int or float, optional
            The number standard deviations above the clipped median for setting the
            background level. Used when ``mode`` is either 'lpeaks', 'dog' or 'log'.
        matched_filter : bool, optional
            Whether to correlate with the psf of not. Used when ``mode`` is either
            'lpeaks', 'dog' or 'log'.
        mask : bool, optional
            If True the central region (circular aperture of 2*FWHM radius) of the
            image will be masked out.
        full_output : bool, optional
            Whether to output just the coordinates of blobs that fulfill the SNR
            constraint or a table with all the blobs and the peak pixels and SNR.
        cpu : None or int, optional
            The number of processes for running the ``snrmap`` function.
        verbose : bool, optional
            Whether to print to stdout information about found blobs.
        Returns
        -------
        peaks : np.ndarray
            xx,yy values of the centers of local maxima above the provided threshold
        """
        peaks = detection(snr_map,
                          fwhm=self.fwhm,
                          psf=self.psf/np.nanmax(self.psf),
                          mode=mode,
                          bkg_sigma=bkg_sigma,
                          matched_filter=matched_filter,
                          mask=mask,
                          snr_thresh=threshold,
                          nproc=cpu,
                          plot=False,
                          debug=False,
                          full_output=full_output,
                          verbose=self.verbose)
        return peaks.T

    def pixel_threshold_detection(
            self, snr_map: np.ndarray, threshold: float) -> np.ndarray:
        """
        Returns a list of the pixel coordinates of center of signals above a given threshold

        Parameters
        ----------
        snr_map : numpy.ndarray
            SNR map, b/sqrt(a) as computed by run()
        threshold: float
            Threshold for detection in sigma

        Returns
        -------
        locs : numpy.array
            Array of (x,y) pixel location estimates for the location of point sources
            above the provided threshold.
        """

        data_max = filters.maximum_filter(snr_map, size=self.fwhm)
        maxima = (snr_map == data_max)
        diff = (data_max > threshold)
        maxima[diff == 0] = 0

        labeled, _ = ndimage.label(maxima)
        slices = ndimage.find_objects(labeled)
        x, y = [], []
        for dy, dx in slices:
            x_center = (dx.start + dx.stop - 1)/2
            x.append(x_center)
            y_center = (dy.start + dy.stop - 1)/2
            y.append(y_center)
        return np.array(list(zip(x, y)))

<<<<<<< HEAD
    def compute_statistics(self, phi0s : np.ndarray) -> Tuple[np.ndarray, np.ndarray, np.ndarray, np.ndarray]:
        """
        This function computes the mean and inverse covariance matrix for
        each patch in the image stack in Serial. Used by FastPACO and flux
        estimation.

        Parameters
        ----------
        phi0s : numpy.ndarray
            Array of pixel locations to estimate companion position

        Returns
        -------
        Cinv : numpy.ndarray
            Inverse covariance matrix between the the mean of each of the patches.
            The patches are a column through the time axis of the unrotated
            science images. Together with the mean this provides an empirical
            estimate of the background statistics. An inv covariance matrix is provided
            for each pixel location in ph0s.
        m : numpy.ndarray
            Mean of each of the background patches along the time axis, for each pixel location
            in phi0s.
        patch : numpy.ndarray
            The background column for each test pixel location in phi0s.
        """
        if self.verbose:
            print("Precomputing Statistics...")

        # Store for each image pixel, for each temporal frame an image
        # for patches: for each time, we need to store a column of patches
        patch = np.zeros((self.width, self.height, self.num_frames, self.patch_area_pixels))

        # the mean of a temporal column of patches centered at each pixel
        m = np.zeros((self.height, self.width, self.patch_area_pixels))
        # the inverse covariance matrix at each point
        Cinv = np.zeros((self.height, self.width, self.patch_area_pixels, self.patch_area_pixels))

        # *** SERIAL ***
        # Loop over all pixels
        # i is the same as theta_k in the PACO paper
        for p0 in phi0s:
            apatch = self.get_patch(p0)
            # For some black magic reason this needs to be inverted here.
            m[p0[1]][p0[0]], Cinv[p0[1]][p0[0]] = compute_statistics_at_pixel(apatch)
            patch[p0[1]][p0[0]] = apatch
        return Cinv, m, patch
=======
>>>>>>> 314efa36

"""
**************************************************
*                                                *
*                  Fast PACO                     *
*                                                *
**************************************************
"""


class FastPACO(PACO):
    """
    This class implements Algorithm 2 from Flasseur+ 2018.
    """

    def PACOCalc(self,
<<<<<<< HEAD
                 phi0s : np.ndarray,
                 use_subpixel_psf_astrometry : Optional[bool] = True,
                 cpu : Optional[int] = 1) -> None:
=======
                 phi0s: np.ndarray,
                 cpu: Optional[int] = 1) -> None:
>>>>>>> 314efa36
        """
        PACOCalc

        This function iterates of a list of test points (phi0) and a list
        of angles between frames to produce 'a' and b', which can be used to
        generate a signal to noise map where SNR = b/sqrt(a) at each pixel.

        Parameters
        ----------
        phi0s : numpy.ndarray
            Array of (x,y) pixel locations to estimate companion position
        use_subpixel_psf_astrometry : bool
            If true, the PSF model for each patch is shifted to the correct
            location as predicted by the starting location and the parallactic
            angles, before being resampled for the patch. If false, the PSF
            model is simply located at the center of each patch. Significantly
            improves performance if set to False, but the SNR is reduced.
        cpu : int
            Number of cores to use for parallel processing

        Returns
        -------
        a : numpy.ndarray
            a_l from Equation 15 of Flasseur+ 2018
        b : numpy.ndarray
            b_l from Equation 16 of Flasseur+ 2018
        """
        npx = len(phi0s)  # Number of pixels in an image
        dim = self.width/2

        a = np.zeros(npx)  # Setup output arrays
        b = np.zeros(npx)

        if cpu == 1:
            Cinv, m, patches = self.compute_statistics(phi0s)
        else:
<<<<<<< HEAD
            Cinv, m, patches = self.compute_statistics_parallel(phi0s, cpu=cpu)
        normalised_psf = normalize_psf(self.psf,
                                       fwhm='fit',
                                       size=None,
                                       threshold=None,
                                       mask_core=None,
                                       model='airy',
                                       imlib='vip-fft',
                                       interpolation='lanczos4',
                                       force_odd=False,
                                       full_output=False,
                                       verbose=self.verbose,
                                       debug=False)
        psf_mask = create_boolean_circular_mask(normalised_psf.shape, radius=self.fwhm)
=======
            Cinv, m, h, patches = self.compute_statistics_parallel(phi0s, 
                                                                   cpu=cpu)
>>>>>>> 314efa36

        # Create arrays needed for storage
        # Store for each image pixel, for each temporal frame an image
        # for patches: for each time, we need to store a column of patches

        # Currently forcing integer grid, but meshgrid takes floats as
        # arguments...
        x, y = np.meshgrid(np.arange(-dim, dim), np.arange(-dim, dim))
        if self.verbose:
            print("Running Fast PACO...")

        # Loop over all pixels
        # i is the same as theta_k in the PACO paper
        for i, p0 in enumerate(phi0s):
            # Get Angles
            angles_px = get_rotated_pixel_coords(x, y, p0, self.angles)
            # Ensure within image bounds
            if(int(np.max(angles_px.flatten())) >= self.width or
               int(np.min(angles_px.flatten())) < 0):
                a[i] = np.nan
                b[i] = np.nan
                continue

            # Extract relevant patches and statistics
            Cinlst = []
            mlst = []
            hlst = []
            patch = []
            for l, ang in enumerate(angles_px):
                Cinlst.append(Cinv[int(ang[0]), int(ang[1])])
                mlst.append(m[int(ang[0]), int(ang[1])])
<<<<<<< HEAD
                if use_subpixel_psf_astrometry:
                    offax = frame_shift(normalised_psf,
                                        ang[1]-int(ang[1]),
                                        ang[0]-int(ang[0]),
                                        imlib='vip-fft',
                                        interpolation='lanczos4',
                                        border_mode='reflect')[psf_mask]
                else:
                    offax = normalised_psf[psf_mask]
                hlst.append(offax)
=======
                hlst.append(h[int(ang[0]), int(ang[1])])
>>>>>>> 314efa36
                patch.append(patches[int(ang[0]), int(ang[1]), l])

            # Calculate a and b, matrices
            a[i] = self.al(hlst, Cinlst)
            b[i] = self.bl(hlst, Cinlst, patch, mlst)
        if self.verbose:
            print("Done")
        return a, b

<<<<<<< HEAD
=======
    def compute_statistics(
            self, phi0s: np.ndarray) -> Tuple[np.ndarray, np.ndarray, np.ndarray, np.ndarray]:
        """
        This function computes the mean and inverse covariance matrix for
        each patch in the image stack in Serial.

        Parameters
        ----------
        phi0s : numpy.ndarray
            Array of pixel locations to estimate companion position

        Returns
        -------
        Cinv : numpy.ndarray
            Inverse covariance matrix between the the mean of each of the patches.
            The patches are a column through the time axis of the unrotated
            science images. Together with the mean this provides an empirical
            estimate of the background statistics. An inv covariance matrix is provided
            for each pixel location in ph0s.
        m : numpy.ndarray
            Mean of each of the background patches along the time axis, for each pixel location
            in phi0s.
        h : numpy.ndarray
            PSF template for each pixel location. In principle could vary across the frame,
            but this is not implemented.
        patch : numpy.ndarray
            The background column for each test pixel location in phi0s.
        """
        if self.verbose:
            print("Precomputing Statistics...")

        #mask = create_boolean_circular_mask((self.patch_width, self.patch_width), radius=self.fwhm)
        psf_mask = create_boolean_circular_mask(
            self.psf.shape, radius=self.fwhm)
        normalised_psf = self.psf/np.nanmax(self.psf)

        # The off axis PSF at each point
        # all values are the same for now, but could vary with position.
        h = np.zeros((self.width, self.height, self.patch_area_pixels))

        # Store for each image pixel, for each temporal frame an image
        # for patches: for each time, we need to store a column of patches
        patch = np.zeros(
            (self.width,
             self.height,
             self.num_frames,
             self.patch_area_pixels))

        # the mean of a temporal column of patches centered at each pixel
        m = np.zeros((self.height, self.width, self.patch_area_pixels))
        # the inverse covariance matrix at each point
        Cinv = np.zeros(
            (self.height,
             self.width,
             self.patch_area_pixels,
             self.patch_area_pixels))

        # *** SERIAL ***
        # Loop over all pixels
        # i is the same as theta_k in the PACO paper
        for p0 in phi0s:
            apatch = self.get_patch(p0)
            m[p0[1]][p0[0]], Cinv[p0[1]][p0[0]
                                         ] = compute_statistics_at_pixel(apatch)
            h[p0[1]][p0[0]] = normalised_psf[psf_mask]
            patch[p0[1]][p0[0]] = apatch
        return Cinv, m, h, patch

>>>>>>> 314efa36
    def compute_statistics_parallel(self,
                                    phi0s: np.ndarray,
                                    cpu: int) -> Tuple[np.ndarray, np.ndarray, np.ndarray, np.ndarray]:
        """
        This function computes the mean and inverse covariance matrix for
        each patch in the image stack in parallel.

        Parameters
        ----------
        phi0s : int numpy.ndarray
            Array of pixel locations to estimate companion position
        cpu : int
            Number of processors to use

        Returns
        -------
        Cinv : numpy.ndarray
            Inverse covariance matrix between the the mean of each of the patches.
            The patches are a column through the time axis of the unrotated
            science images. Together with the mean this provides an empirical
            estimate of the background statistics. An inv covariance matrix is provided
            for each pixel location in ph0s.
        m : numpy.ndarray
            Mean of each of the background patches along the time axis, for each pixel location
            in phi0s.
        patch : numpy.ndarray
            The background column for each test pixel location in phi0s.

        """

        if self.verbose:
<<<<<<< HEAD
            print("Precomputing Statistics using %d Processes..."%cpu)
        npx = len(phi0s) # Number of pixels in an image
        # the mean of a temporal column of patches at each pixel
        m = np.zeros((self.height*self.width*self.patch_area_pixels))
        # the inverse covariance matrix at each point
        Cinv = np.zeros((self.height*self.width*self.patch_area_pixels*self.patch_area_pixels))
=======
            print("Precomputing Statistics using %d Processes..." % cpu)
        # npx = len(phi0s) # Number of pixels in an image
        #mask = create_boolean_circular_mask((self.patch_width, self.patch_width), radius=self.fwhm)
        psf_mask = create_boolean_circular_mask(
            self.psf.shape, radius=self.fwhm)
        normalised_psf = self.psf/np.nanmax(self.psf)

        # The off axis PSF at each point
        h = np.zeros((self.width, self.height, self.patch_area_pixels))

        # the mean of a temporal column of patches at each pixel
        m = np.zeros((self.height*self.width*self.patch_area_pixels))
        # the inverse covariance matrix at each point
        Cinv = np.zeros(
            (self.height *
             self.width *
             self.patch_area_pixels *
             self.patch_area_pixels))
        for p0 in phi0s:
            h[p0[0]][p0[1]] = normalised_psf[psf_mask]
>>>>>>> 314efa36

        # *** Parallel Processing ***
        p_data = pool_map(cpu, self.get_patch, iterable(phi0s))
        patches = [p for p in p_data]
        data = pool_map(cpu, compute_statistics_at_pixel, iterable(patches))
        # p_pool = Pool(processes=cpu)
        #p_data = p_pool.map(self.get_patch, phi0s, chunksize=int(npx/cpu))
        # p_pool.close()
        # p_pool.join()
        # patches = [p for p in p_data]
        # p = Pool(processes=cpu)
        # data = p.map(compute_statistics_at_pixel, patches, chunksize=int(npx/cpu))
        # p.close()
        # p.join()
        ms, cs = [], []
        for d in data:
            if d[0] is None or d[1] is None:
                ms.append(np.full(self.patch_area_pixels, np.nan))
                cs.append(np.full((self.patch_area_pixels,
                                   self.patch_area_pixels), np.nan))
            else:
                ms.append(d[0])
                cs.append(d[1])
        ms = np.array(ms)
        cs = np.array(cs)
        patches = np.array(patches)

        # Reshape outputs
        patches = patches.reshape((self.width,
                                   self.height,
                                   self.num_frames,
                                   self.patch_area_pixels))
        m = ms.reshape((self.height,
                        self.width,
                        self.patch_area_pixels))
        Cinv = cs.reshape((self.height,
                           self.width,
                           self.patch_area_pixels,
                           self.patch_area_pixels))
        return Cinv, m, patches


"""
**************************************************
*                                                *
*                  Full PACO                     *
*                                                *
**************************************************
"""


class FullPACO(PACO):
    """
    Implementation of Algorithm 1 from Flasseur+ 2018
    """

    def PACOCalc(self,
<<<<<<< HEAD
                 phi0s : np.ndarray,
                 use_subpixel_psf_astrometry : Optional[bool] = True,
                 cpu : Optional[int] = 1) -> None:
=======
                 phi0s: np.ndarray,
                 cpu: Optional[int] = 1) -> None:
>>>>>>> 314efa36
        """
        PACOCalc

        This function iterates of a list of test points (phi0) and a list
        of angles between frames to produce 'a' and b', which can be used to
        generate a signal to noise map where SNR = b/sqrt(a) at each pixel.

        Parameters
        ----------
        phi0s : numpy.ndarray
            Array of (x,y) pixel locations to estimate companion position
        use_subpixel_psf_astrometry : bool
            If true, the PSF model for each patch is shifted to the correct
            location as predicted by the starting location and the parallactic
            angles, before being resampled for the patch. If false, the PSF
            model is simply located at the center of each patch. Significantly
            improves performance if set to False, but the SNR is reduced.
        cpu : int
            Number of cores to use for parallel processing. TODO: Not yet implemented.

        Returns
        -------
        a : numpy.ndarray
            a_l from Equation 15 of Flasseur+ 2018
        b : numpy.ndarray
            b_l from Equation 16 of Flasseur+ 2018
        """

        npx = len(phi0s)  # Number of pixels in an image
        dim = self.width/2

        a = np.zeros(npx)  # Setup output arrays
        b = np.zeros(npx)
        normalised_psf = normalize_psf(self.psf,
                                       fwhm='fit',
                                       size=None,
                                       threshold=None,
                                       mask_core=None,
                                       model='airy',
                                       imlib='vip-fft',
                                       interpolation='lanczos4',
                                       force_odd=False,
                                       full_output=False,
                                       verbose=self.verbose,
                                       debug=False)
        psf_mask = create_boolean_circular_mask(normalised_psf.shape, radius=self.fwhm)

        if self.verbose:
            print("Running Full PACO...")

        # Set up coordinates so 0 is at the center of the image
        x, y = np.meshgrid(np.arange(-dim, dim), np.arange(-dim, dim))

        if cpu > 1:
            print("Multiprocessing for full PACO is not yet implemented!")

        # Store intermediate results
        patch = np.zeros((self.width, self.height, self.num_frames, self.patch_area_pixels))
        # the mean of a temporal column of patches centered at each pixel
        m = np.zeros((self.height, self.width, self.patch_area_pixels))
        # the inverse covariance matrix at each point
        Cinv = np.zeros((self.height, self.width, self.patch_area_pixels, self.patch_area_pixels))

        # Loop over all pixels
        # i is the same as theta_k in the PACO paper
        for i, p0 in enumerate(phi0s):
            # Get list of pixels for each rotation angle
            angles_px = get_rotated_pixel_coords(x, y, (p0[0],p0[1]), self.angles)

            # Ensure within image bounds
            if(int(np.max(angles_px.flatten())) >= self.width or
               int(np.min(angles_px.flatten())) < 0):
                a[i] = np.nan
                b[i] = np.nan
                continue

            # Iterate over each temporal frame/each angle
            # Same as iterating over phi_l
            current_patch = []
            mlst = []
            h = []
            clst = []
            for l, ang in enumerate(angles_px):
                # Get the column of patches at this point
                if np.max(patch[int(ang[0]),int(ang[1])]) == 0:
                    # For some black magic reason this needs to be inverted here.
                    apatch = self.get_patch((int(ang[1]),int(ang[0])))
                    patch[int(ang[0]),int(ang[1])] = apatch
                    m[int(ang[0]),int(ang[1])], Cinv[int(ang[0]),int(ang[1])] = compute_statistics_at_pixel(apatch)
                else:
                    apatch = patch[int(ang[0]),int(ang[1])]
                if apatch is None:
                    continue
                mlst.append(m[int(ang[0]),int(ang[1])])
                clst.append(Cinv[int(ang[0]),int(ang[1])])

                current_patch.append(apatch)
                if use_subpixel_psf_astrometry:
                    offax = frame_shift(normalised_psf,
                                        ang[1]-int(ang[1]),
                                        ang[0]-int(ang[0]),
                                        imlib='vip-fft',
                                        interpolation='lanczos4',
                                        border_mode='reflect')[psf_mask]
                else:
                    offax = normalised_psf[psf_mask]

                h.append(offax)
            current_patch = np.array(current_patch)
            patches = np.array([current_patch[l,l] for l in range(len(angles_px))])
            h = np.array(h)
            mlst = np.array(mlst)
            clst = np.array(clst)
            # Calculate a and b, matrices
            a[i] = self.al(h, clst)
            b[i] = self.bl(h, clst, patches, mlst)
        if self.verbose:
            print("Done")
        return a, b


"""
Math functions for computing patch covariance
"""


def compute_statistics_at_pixel(
        patch: np.ndarray) -> Tuple[np.ndarray, np.ndarray]:
    """
    Calculate the mean and inverse covariance within a patch
    Reimplemented in PACO class, can probably be deleted

    Parameters
    ----------
    patch : numpy.ndarray
        Array of circular (flattened) patches centered on the same physical
        pixel vertically throughout the image stack
    """

    if patch is None:
        return None, None
    T = patch.shape[0]
    #size = patch.shape[1]

    # Calculate the mean of the column
    m = np.mean(patch, axis=0)
    # Calculate the covariance matrix
    S = sample_covariance(patch, m, T)
    rho = shrinkage_factor(S, T)
    F = diagsample_covariance(S)
    C = covariance(rho, S, F)
    Cinv = np.linalg.inv(C)
    return m, Cinv


def covariance(rho: np.ndarray, S: np.ndarray, F: np.ndarray) -> np.ndarray:
    """
    Ĉ: Shrinkage covariance matrix

    Parameters
    ----------
    rho : float
        Shrinkage factor weight
    S : numpy.ndarray
        Sample covariance matrix
    F : numpy.ndarray
        Diagonal of sample covariance matrix

    Returns
    -------
    m : numpy.ndarray
        Mean of each of the background patches along the time axis.
    Cinv : numpy.ndarray
        Inverse covariance matrix between the the mean of each of the patches.
        The patches are a column through the time axis of the unrotated
        science images. Together with the mean this provides an empirical
        estimate of the background statistics.
    """

    C = (1.0-rho)*S + rho*F
    return C


def sample_covariance(r: np.ndarray, m: np.ndarray,
                      T: np.ndarray) -> np.ndarray:
    """
    Ŝ: Sample covariance matrix

    Parameters
    ----------
    r : numpy.ndarray
        Observed intensity at position θk and time tl
    m : numpy.ndarray
        Mean of all background patches at position θk
    T : int
        Number of temporal frames

    Returns
    -------
    S : numpy.ndarray
        Sample covariance
    """

    #S = (1.0/T)*np.sum([np.outer((p-m).ravel(),(p-m).ravel().T) for p in r], axis=0)
    S = (1.0/T)*np.sum([np.cov(np.stack((p, m)),
                               rowvar=False, bias=False) for p in r], axis=0)
    return S


def diagsample_covariance(S: np.ndarray) -> np.ndarray:
    """
    F: Diagonal elements of the sample covariance matrix

    Parameters
    ----------
    S : arr
        Sample covariance matrix

    Returns
    -------
    F : numpy.ndarray
        Diagonal elements of the sample covariance matrix
    """

    return np.diag(np.diag(S))


def shrinkage_factor(S: np.ndarray, T: np.ndarray) -> float:
    """
    ρ: Shrinkage factor to regularize covariant matrix

    Parameters
    ----------
    S : numpy.ndarray
        Sample covariance matrix
    T : int
        Number of temporal frames

    Returns
    -------
    ρ : float
        Shrinkage factor to regularize covariant matrix
    """

    top = (np.trace(np.dot(S, S)) + np.trace(S)**2 -
           2.0*np.sum(S**2.0))
    bot = ((T+1.0)*(np.trace(np.dot(S, S)) -
                    np.sum(np.diag(S)**2.0)))
    p = top/bot
    return max(min(p, 1.0), 0.0)


def get_rotated_pixel_coords(x: np.ndarray,
                             y: np.ndarray,
                             p0: Tuple[int, int],
                             angles: np.ndarray,
                             astro_convention: Optional[bool] = False) -> np.ndarray:
    """
    For a given pixel, find the new pixel location after a rotation for each angle in angles

    Parameters
    ----------
    x : numpy.ndarrayr
        Grid of x components of pixel coordinates
    y : numpy.ndarrayr
        Grid of y components of pixel coordinates
    p0 : (int,int)
        Initial pixel location
    angles : numpy.ndarrayr
        List of angles for which to compute the new pixel location
    Returns
    -------
    nx : numpy.ndarray
        New array of x pixels coordinates following the rotation
    ny : numpy.ndarray
        New array of y pixels coordinates following the rotation

    """
    # Current pixel
    phi0 = np.array([x[int(p0[0]), int(p0[1])], y[int(p0[0]), int(p0[1])]])

    # Convert to polar coordinates
    rad, theta = cart_to_pol(
        phi0[0], phi0[1], astro_convention=astro_convention)

    # Rotate by parallactic angles
    angles_rad = -1*angles + theta

    # Rotate the polar coordinates by each frame angle
    angles_pol = np.array([rad*np.ones_like(angles_rad), angles_rad])

    # Find the new pixel coordinates after rotation
    nx, ny = pol_to_cart(
        angles_pol[0], angles_pol[1], astro_convention=astro_convention)

    # Shift to center coordinates (central pixel is 0)
    # TODO - use vip cx, cy arguments rather than shifting after?
    nx += +int(x.shape[0]/2)
    ny += +int(x.shape[0]/2)
    return np.array([nx, ny]).T


def create_boolean_circular_mask(shape: np.ndarray,
                                 radius: Optional[int] = 4,
                                 center: Optional[Tuple[int, int]] = None) -> np.ndarray:
    """
    Returns a 2D boolean mask given some radius and location

    Parameters
    ----------
    shape : numpy.ndarray
        Shape of a 2D numpy array
    radius : int
        Radius of the mask in pixels
    center : (int,int)
        Pixel coordinates denoting the center of the mask,
        None defaults to center of shape

    Returns
    -------
    mask : numpy.ndarray
        A boolean mask of the the same shape as the science
        input data (provided by shape argument). The mask is 0
        outside of a circular region located at center, with a specified radius.
    """

    w = shape[0]
    h = shape[1]
    if center is None:
        center = [int(w/2), int(h/2)]
    if radius is None:
        radius = min(center[0], center[1], w-center[0], h-center[1])
    X, Y = np.ogrid[:w, :h]
    dist2 = (X - center[0])**2 + (Y-center[1])**2
    mask = dist2 <= radius**2
    return mask<|MERGE_RESOLUTION|>--- conflicted
+++ resolved
@@ -22,12 +22,8 @@
 from scipy import ndimage
 from scipy.ndimage import filters
 
-<<<<<<< HEAD
-from ..preproc import frame_px_resampling, cube_px_resampling, frame_shift
-=======
 from ..config.utils_conf import pool_map, iterable
-from ..preproc.rescaling import frame_px_resampling, cube_px_resampling
->>>>>>> 314efa36
+from ..preproc.rescaling import frame_px_resampling, cube_px_resampling, frame_shift
 from ..var.coords import cart_to_pol, pol_to_cart
 from ..metrics.detection import detection
 from ..fm import normalize_psf
@@ -39,11 +35,11 @@
 class PACO:
     """
     This class implements the bulk of the PACO algorithm as described by
-    Flasseur et al (2018). In general, the idea is to take in an ADI stack of 
-    images and statistically determine if there is a signal above the 
+    Flasseur et al (2018). In general, the idea is to take in an ADI stack of
+    images and statistically determine if there is a signal above the
     background in each 'patch' of the image. This is done by tracing the ark of
-    the hypothesized planet through the stack, and comparing this set of patches 
-    to a set consisting of background only. This is done for each pixel (or 
+    the hypothesized planet through the stack, and comparing this set of patches
+    to a set consisting of background only. This is done for each pixel (or
     sub-pixel) location in.
     The output is a signal-to-noise and/or a flux map over the field of view.
     The user can choose to use FullPACO or FastPACO, which are described by
@@ -159,14 +155,9 @@
 
     @abstractmethod
     def PACOCalc(self,
-<<<<<<< HEAD
                  phi0s : np.ndarray,
                  use_subpixel_psf_astrometry : Optional[bool] = True,
                  cpu : Optional[int] = 1) -> None:
-=======
-                 phi0s: np.ndarray,
-                 cpu: Optional[int] = 1) -> None:
->>>>>>> 314efa36
         """
         This function is algorithm dependant, and sets up the actual
         calculation process.
@@ -174,7 +165,6 @@
         Parameters
         ----------
         phi0s : numpy.ndarray
-<<<<<<< HEAD
             Array of pixel coordinates to try to search for the planet signal. Typically a grid
             created using numpy.meshgrid.
         use_subpixel_psf_astrometry : bool
@@ -183,10 +173,6 @@
             angles, before being resampled for the patch. If false, the PSF
             model is simply located at the center of each patch. Significantly
             improves performance if set to False, but the SNR is reduced.
-=======
-            Array of pixel coordinates to try to search for the planet signal.
-            Typically a grid created using numpy.meshgrid.
->>>>>>> 314efa36
         cpu : int, optional
             Number of cpus to use for parallelization.
 
@@ -199,18 +185,11 @@
         """
 
     def run(self,
-<<<<<<< HEAD
             cpu : Optional[int] = 1,
             imlib : Optional[str] = 'vip-fft',
             interpolation : Optional[str]= 'lanczos4',
             keep_center : Optional[bool] = True,
             use_subpixel_psf_astrometry : Optional[bool] = True) -> Tuple[np.ndarray, np.ndarray]:
-=======
-            cpu: Optional[int] = 1,
-            imlib: Optional[str] = 'vip-fft',
-            interpolation: Optional[str] = 'lanczos4',
-            keep_center: Optional[bool] = True) -> Tuple[np.ndarray, np.ndarray]:
->>>>>>> 314efa36
         """
         Run method of the PACO class. This function wraps up the PACO
         calculation steps, and returns the snr and flux estimates as
@@ -599,7 +578,6 @@
         # Create arrays needed for storage
         # Store for each image pixel, for each temporal frame an image
         # for patches: for each time, we need to store a column of patches
-<<<<<<< HEAD
         normalised_psf,norm,fwhm = normalize_psf(self.psf,
                                             fwhm='fit',
                                             size=None,
@@ -615,16 +593,6 @@
 
         psf_mask = create_boolean_circular_mask(normalised_psf.shape, radius=self.fwhm)
         hoff = np.zeros((self.num_frames,self.num_frames, self.patch_area_pixels)) # The off axis PSF at each point
-=======
-        psf_mask = create_boolean_circular_mask(
-            self.psf.shape, radius=self.fwhm)
-        # The off axis PSF at each point
-        hoff = np.zeros(
-            (self.num_frames,
-             self.num_frames,
-             self.patch_area_pixels))
-        hon = np.zeros((self.num_frames, self.patch_area_pixels))
->>>>>>> 314efa36
         # Create arrays needed for storage
         # Store for each image pixel, for each temporal frame an image
         # for patches: for each time, we need to store a column of patches
@@ -638,7 +606,6 @@
             hon = []
             for l, ang in enumerate(angles_px):
                 # Get the column of patches at this point
-<<<<<<< HEAD
                 offax = frame_shift(normalised_psf,
                                     ang[1]-int(ang[1]),
                                     ang[0]-int(ang[0]),
@@ -675,32 +642,6 @@
                 m = np.zeros((self.num_frames, self.patch_area_pixels))
                 # the inverse covariance matrix at each point
                 Cinv = np.zeros((self.num_frames, self.patch_area_pixels, self.patch_area_pixels))
-=======
-                patch.append(self.get_patch((int(ang[0]), int(ang[1]))))
-                hoff[l, l] = self.psf[psf_mask]
-                hon[l] = self.psf[psf_mask]
-            patch = np.array(patch)
-            planet_patches = np.array([patch[l, l]
-                                      for l in range(self.num_frames)])
-            # the mean of a temporal column of patches at each pixel
-            m = np.zeros((self.num_frames, self.patch_area_pixels))
-            # the inverse covariance matrix at each point
-            Cinv = np.zeros(
-                (self.num_frames,
-                 self.patch_area_pixels,
-                 self.patch_area_pixels))
-
-            # Unbiased flux estimation
-            ahat = initial_est[i]
-            aprev = 1e10  # Arbitrary large value so that the loop will run
-            while np.abs(ahat/norm - aprev/norm) > (ahat/norm * eps):
-                a = 0.0
-                b = 0.0
-                # Patches here are columns in time
-                for l in range(self.num_frames):
-                    m[l], Cinv[l] = self.iterate_flux_calc(
-                        ahat, patch[l], hoff[l])
->>>>>>> 314efa36
 
                 planet_patches = []
                 # Patches here are columns in time
@@ -749,19 +690,8 @@
             return None, None
         T = patch.shape[0]
 
-<<<<<<< HEAD
         unbiased = np.array([apatch - est*model[l] for l,apatch in enumerate(patch)])
         m,Cinv = compute_statistics_at_pixel(unbiased)
-=======
-        unbiased = np.array([apatch - est*model[l]
-                            for l, apatch in enumerate(patch)])
-        m = np.mean(unbiased, axis=0)
-        S = sample_covariance(unbiased, m, T)
-        rho = shrinkage_factor(S, T)
-        F = diagsample_covariance(S)
-        C = covariance(rho, S, F)
-        Cinv = np.linalg.inv(C)
->>>>>>> 314efa36
         return m, Cinv
 
     def subpixel_threshold_detect(self, snr_map: np.ndarray,
@@ -860,7 +790,6 @@
             y.append(y_center)
         return np.array(list(zip(x, y)))
 
-<<<<<<< HEAD
     def compute_statistics(self, phi0s : np.ndarray) -> Tuple[np.ndarray, np.ndarray, np.ndarray, np.ndarray]:
         """
         This function computes the mean and inverse covariance matrix for
@@ -907,8 +836,6 @@
             m[p0[1]][p0[0]], Cinv[p0[1]][p0[0]] = compute_statistics_at_pixel(apatch)
             patch[p0[1]][p0[0]] = apatch
         return Cinv, m, patch
-=======
->>>>>>> 314efa36
 
 """
 **************************************************
@@ -925,14 +852,9 @@
     """
 
     def PACOCalc(self,
-<<<<<<< HEAD
                  phi0s : np.ndarray,
                  use_subpixel_psf_astrometry : Optional[bool] = True,
                  cpu : Optional[int] = 1) -> None:
-=======
-                 phi0s: np.ndarray,
-                 cpu: Optional[int] = 1) -> None:
->>>>>>> 314efa36
         """
         PACOCalc
 
@@ -969,7 +891,6 @@
         if cpu == 1:
             Cinv, m, patches = self.compute_statistics(phi0s)
         else:
-<<<<<<< HEAD
             Cinv, m, patches = self.compute_statistics_parallel(phi0s, cpu=cpu)
         normalised_psf = normalize_psf(self.psf,
                                        fwhm='fit',
@@ -984,10 +905,6 @@
                                        verbose=self.verbose,
                                        debug=False)
         psf_mask = create_boolean_circular_mask(normalised_psf.shape, radius=self.fwhm)
-=======
-            Cinv, m, h, patches = self.compute_statistics_parallel(phi0s, 
-                                                                   cpu=cpu)
->>>>>>> 314efa36
 
         # Create arrays needed for storage
         # Store for each image pixel, for each temporal frame an image
@@ -1019,7 +936,6 @@
             for l, ang in enumerate(angles_px):
                 Cinlst.append(Cinv[int(ang[0]), int(ang[1])])
                 mlst.append(m[int(ang[0]), int(ang[1])])
-<<<<<<< HEAD
                 if use_subpixel_psf_astrometry:
                     offax = frame_shift(normalised_psf,
                                         ang[1]-int(ang[1]),
@@ -1030,9 +946,6 @@
                 else:
                     offax = normalised_psf[psf_mask]
                 hlst.append(offax)
-=======
-                hlst.append(h[int(ang[0]), int(ang[1])])
->>>>>>> 314efa36
                 patch.append(patches[int(ang[0]), int(ang[1]), l])
 
             # Calculate a and b, matrices
@@ -1042,77 +955,6 @@
             print("Done")
         return a, b
 
-<<<<<<< HEAD
-=======
-    def compute_statistics(
-            self, phi0s: np.ndarray) -> Tuple[np.ndarray, np.ndarray, np.ndarray, np.ndarray]:
-        """
-        This function computes the mean and inverse covariance matrix for
-        each patch in the image stack in Serial.
-
-        Parameters
-        ----------
-        phi0s : numpy.ndarray
-            Array of pixel locations to estimate companion position
-
-        Returns
-        -------
-        Cinv : numpy.ndarray
-            Inverse covariance matrix between the the mean of each of the patches.
-            The patches are a column through the time axis of the unrotated
-            science images. Together with the mean this provides an empirical
-            estimate of the background statistics. An inv covariance matrix is provided
-            for each pixel location in ph0s.
-        m : numpy.ndarray
-            Mean of each of the background patches along the time axis, for each pixel location
-            in phi0s.
-        h : numpy.ndarray
-            PSF template for each pixel location. In principle could vary across the frame,
-            but this is not implemented.
-        patch : numpy.ndarray
-            The background column for each test pixel location in phi0s.
-        """
-        if self.verbose:
-            print("Precomputing Statistics...")
-
-        #mask = create_boolean_circular_mask((self.patch_width, self.patch_width), radius=self.fwhm)
-        psf_mask = create_boolean_circular_mask(
-            self.psf.shape, radius=self.fwhm)
-        normalised_psf = self.psf/np.nanmax(self.psf)
-
-        # The off axis PSF at each point
-        # all values are the same for now, but could vary with position.
-        h = np.zeros((self.width, self.height, self.patch_area_pixels))
-
-        # Store for each image pixel, for each temporal frame an image
-        # for patches: for each time, we need to store a column of patches
-        patch = np.zeros(
-            (self.width,
-             self.height,
-             self.num_frames,
-             self.patch_area_pixels))
-
-        # the mean of a temporal column of patches centered at each pixel
-        m = np.zeros((self.height, self.width, self.patch_area_pixels))
-        # the inverse covariance matrix at each point
-        Cinv = np.zeros(
-            (self.height,
-             self.width,
-             self.patch_area_pixels,
-             self.patch_area_pixels))
-
-        # *** SERIAL ***
-        # Loop over all pixels
-        # i is the same as theta_k in the PACO paper
-        for p0 in phi0s:
-            apatch = self.get_patch(p0)
-            m[p0[1]][p0[0]], Cinv[p0[1]][p0[0]
-                                         ] = compute_statistics_at_pixel(apatch)
-            h[p0[1]][p0[0]] = normalised_psf[psf_mask]
-            patch[p0[1]][p0[0]] = apatch
-        return Cinv, m, h, patch
-
->>>>>>> 314efa36
     def compute_statistics_parallel(self,
                                     phi0s: np.ndarray,
                                     cpu: int) -> Tuple[np.ndarray, np.ndarray, np.ndarray, np.ndarray]:
@@ -1144,35 +986,15 @@
         """
 
         if self.verbose:
-<<<<<<< HEAD
             print("Precomputing Statistics using %d Processes..."%cpu)
         npx = len(phi0s) # Number of pixels in an image
         # the mean of a temporal column of patches at each pixel
         m = np.zeros((self.height*self.width*self.patch_area_pixels))
         # the inverse covariance matrix at each point
-        Cinv = np.zeros((self.height*self.width*self.patch_area_pixels*self.patch_area_pixels))
-=======
-            print("Precomputing Statistics using %d Processes..." % cpu)
-        # npx = len(phi0s) # Number of pixels in an image
-        #mask = create_boolean_circular_mask((self.patch_width, self.patch_width), radius=self.fwhm)
-        psf_mask = create_boolean_circular_mask(
-            self.psf.shape, radius=self.fwhm)
-        normalised_psf = self.psf/np.nanmax(self.psf)
-
-        # The off axis PSF at each point
-        h = np.zeros((self.width, self.height, self.patch_area_pixels))
-
-        # the mean of a temporal column of patches at each pixel
-        m = np.zeros((self.height*self.width*self.patch_area_pixels))
-        # the inverse covariance matrix at each point
-        Cinv = np.zeros(
-            (self.height *
-             self.width *
-             self.patch_area_pixels *
-             self.patch_area_pixels))
-        for p0 in phi0s:
-            h[p0[0]][p0[1]] = normalised_psf[psf_mask]
->>>>>>> 314efa36
+        Cinv = np.zeros((self.height*
+                         self.width*
+                         self.patch_area_pixels*
+                         self.patch_area_pixels))
 
         # *** Parallel Processing ***
         p_data = pool_map(cpu, self.get_patch, iterable(phi0s))
@@ -1230,14 +1052,9 @@
     """
 
     def PACOCalc(self,
-<<<<<<< HEAD
                  phi0s : np.ndarray,
                  use_subpixel_psf_astrometry : Optional[bool] = True,
                  cpu : Optional[int] = 1) -> None:
-=======
-                 phi0s: np.ndarray,
-                 cpu: Optional[int] = 1) -> None:
->>>>>>> 314efa36
         """
         PACOCalc
 
