#! /usr/bin/env python

"""
Module with S/N calculation functions. We strongly recommend users to read 
[MAW14]_ before using routines of this module.

"""

__author__ = 'Carlos Alberto Gomez Gonzalez, O. Absil @ ULg, V. Christiaens'
__all__ = ['snr',
           'snrmap',
           'indep_ap_centers',
           'significance',
           'frame_report']

import numpy as np
import photutils
from scipy.stats import norm, t
from hciplot import plot_frames
from skimage.draw import disk, circle_perimeter
from matplotlib import pyplot as plt
from astropy.convolution import convolve, Tophat2DKernel
from astropy.stats import median_absolute_deviation as mad
from multiprocessing import cpu_count
from ..config.utils_conf import pool_map, iterable, sep
from ..config import time_ini, timing, check_array
from ..var import get_annulus_segments, frame_center, dist


def snrmap(array, fwhm, approximated=False, plot=False, known_sources=None,
           nproc=None, array2=None, use2alone=False,
           exclude_negative_lobes=False, verbose=True, **kwargs):
    """Parallel implementation of the S/N map generation function. Applies the
    S/N function (small samples penalty) at each pixel.

    The S/N is computed as in [MAW14]_ for each radial separation.

    **DISCLAIMER**:
    Signal-to-noise ratio is not significance! For a conversion from SNR to
    n-sigma (i.e. the equivalent confidence level of a Gaussian n-sigma), use
    the ``significance`` function.


    Parameters
    ----------
    array : numpy ndarray
        Input frame (2d array).
    fwhm : float
        Size in pixels of the FWHM.
    approximated : bool, optional
        If True, an approximated S/N map is generated.
    plot : bool, optional
        If True plots the S/N map. False by default.
    known_sources : None, tuple or tuple of tuples, optional
        To take into account existing sources. It should be a tuple of float/int
        or a tuple of tuples (of float/int) with the coordinate(s) of the known
        sources.
    nproc : int or None
        Number of processes for parallel computing.
    array2 : numpy ndarray, optional
        Additional image (e.g. processed image with negative derotation angles)
        enabling to have more noise samples. Should have the
        same dimensions as array.
    use2alone: bool, optional
        Whether to use array2 alone to estimate the noise (might be useful to
        estimate the snr of extended disk features).
    verbose: bool, optional
        Whether to print timing or not.
    **kwargs : dictionary, optional
        Arguments to be passed to ``plot_frames`` to customize the plot (and to
        save it to disk).

    Returns
    -------
    snrmap : 2d numpy ndarray
        Frame with the same size as the input frame with each pixel.
    """
    if verbose:
        start_time = time_ini()

    check_array(array, dim=2, msg='array')
    sizey, sizex = array.shape
    snrmap_array = np.zeros_like(array)
    width = min(sizey, sizex) / 2 - 1.5 * fwhm
    mask = get_annulus_segments(array, (fwhm / 2) + 2, width, mode="mask")[0]
    mask = np.ma.make_mask(mask)
    # by making a bool mask *after* applying the mask to the array, we also mask
    # out zero values from the array. This logic cannot be simplified by using
    # mode="ind"!
    yy, xx = np.where(mask)
    coords = zip(xx, yy)

    if nproc is None:
        nproc = cpu_count() // 2        # Hyper-threading doubles the # of cores

    if known_sources is None:

        # proxy to S/N calculation
        if approximated:
            cy, cx = frame_center(array)
            tophat_kernel = Tophat2DKernel(fwhm / 2)
            array = convolve(array, tophat_kernel)
            width = min(sizey, sizex) / 2 - 1.5 * fwhm
            mask = get_annulus_segments(array, (fwhm / 2) + 1, width - 1,
                                        mode="mask")[0]
            mask = np.ma.make_mask(mask)
            yy, xx = np.where(mask)
            coords = [(int(x), int(y)) for (x, y) in zip(xx, yy)]
            res = pool_map(nproc, _snr_approx, array, iterable(coords), fwhm,
                           cy, cx)
            res = np.array(res, dtype=object)
            yy = res[:, 0]
            xx = res[:, 1]
            snr_value = res[:, 2]
            snrmap_array[yy.astype(int), xx.astype(int)] = snr_value

        # computing s/n map with Mawet+14 definition
        else:
            res = pool_map(nproc, snr, array, iterable(coords), fwhm, True,
                           array2, use2alone, exclude_negative_lobes)
            res = np.array(res, dtype=object)
            yy = res[:, 0]
            xx = res[:, 1]
            snr_value = res[:, -1]
            snrmap_array[yy.astype('int'), xx.astype('int')] = snr_value

    # masking known sources
    else:
        if not isinstance(known_sources, tuple):
            raise TypeError("`known_sources` must be a tuple or tuple of "
                            "tuples")
        else:
            source_mask = np.zeros_like(array)
            if isinstance(known_sources[0], tuple):
                for coor in known_sources:
                    source_mask[coor[::-1]] = 1
            elif isinstance(known_sources[0], int):
                source_mask[known_sources[1], known_sources[0]] = 1
            else:
                raise TypeError("`known_sources` seems to have wrong type. It "
                                "must be a tuple of ints or tuple of tuples "
                                "(of ints)")

        # checking the mask with the sources
        if source_mask[source_mask == 1].shape[0] > 50:
            msg = 'Input source mask is too crowded (check its validity)'
            raise RuntimeError(msg)

        soury, sourx = np.where(source_mask == 1)
        sources = []
        coor_ann = []
        arr_masked_sources = array.copy()
        centery, centerx = frame_center(array)
        for y, x in zip(soury, sourx):
            radd = dist(centery, centerx, int(y), int(x))
            if int(radd) < centery - np.ceil(fwhm):
                sources.append((y, x))

        for source in sources:
            y, x = source
            radd = dist(centery, centerx, int(y), int(x))
            anny, annx = get_annulus_segments(array, int(radd-fwhm),
                                              int(np.round(3 * fwhm)))[0]

            ciry, cirx = disk((y, x), int(np.ceil(fwhm)))
            # masking the sources positions (using the MAD of pixels in annulus)
            arr_masked_sources[ciry, cirx] = mad(array[anny, annx])

            # S/Ns of annulus without the sources
            coor_ann = [(x, y) for (x, y) in zip(annx, anny) if (x, y) not in
                        zip(cirx, ciry)]
            res = pool_map(nproc, snr, arr_masked_sources, iterable(coor_ann),
                           fwhm, True, array2, use2alone,
                           exclude_negative_lobes)
            res = np.array(res, dtype=object)
            yy_res = res[:, 0]
            xx_res = res[:, 1]
            snr_value = res[:, 4]
            snrmap_array[yy_res.astype('int'), xx_res.astype('int')] = snr_value
            coor_ann += coor_ann

        # S/Ns of the rest of the frame without the annulus
        coor_rest = [(x, y) for (x, y) in zip(xx, yy) if (x, y) not in coor_ann]
        res = pool_map(nproc, snr, array, iterable(coor_rest), fwhm, True,
                       array2, use2alone, exclude_negative_lobes)
        res = np.array(res, dtype=object)
        yy_res = res[:, 0]
        xx_res = res[:, 1]
        snr_value = res[:, 4]
        snrmap_array[yy_res.astype('int'), xx_res.astype('int')] = snr_value

    if plot:
        plot_frames(snrmap_array, colorbar=True, title='S/N map', **kwargs)

    if verbose:
        print("S/N map created using {} processes".format(nproc))
        timing(start_time)
    return snrmap_array


def _snr_approx(array, source_xy, fwhm, centery, centerx):
    """
    array - frame convolved with top hat kernel
    """
    sourcex, sourcey = source_xy
    rad = dist(centery, centerx, sourcey, sourcex)
    ind_aper = disk((sourcey, sourcex), fwhm/2.)
    # noise : STDDEV in convolved array of 1px wide annulus (while
    # masking the flux aperture) * correction of # of resolution elements
    ind_ann = circle_perimeter(int(centery), int(centerx), int(rad))
    array2 = array.copy()
    array2[ind_aper] = mad(array[ind_ann])  # mask
    n2 = (2 * np.pi * rad) / fwhm - 1
    noise = array2[ind_ann].std(ddof=1) * np.sqrt(1+(1/n2))
    # signal : central px minus the mean of the pxs (masked) in 1px annulus
    signal = array[sourcey, sourcex] - array2[ind_ann].mean()
    snr_value = signal / noise
    return sourcey, sourcex, snr_value

def indep_ap_centers(array, source_xy, fwhm, exclude_negative_lobes=False,
                     exclude_theta_range=None):

    sourcex, sourcey = source_xy
    centery, centerx = frame_center(array)
    sep = dist(centery, centerx, float(sourcey), float(sourcex))
    theta_0 = np.rad2deg(np.arctan2(sourcey - centery, sourcex - centerx))

    if exclude_theta_range is not None:
        exc_theta_range = list(exclude_theta_range)

    if not sep > (fwhm / 2) + 1:
        raise RuntimeError('`source_xy` is too close to the frame center')

    # sens = 'clock'  # counterclock
    # assumes clockwise rotation when building test apertures
    # change sign and conditions if counterclockwise
    sign = -1
    if exclude_theta_range is not None:
        if theta_0 > exc_theta_range[0] and theta_0 < exc_theta_range[1]:
            exc_theta_range[0] += 360
        while theta_0 < exc_theta_range[1]:
            theta_0 += 360
    theta = theta_0

    angle = np.arcsin(fwhm / 2. / sep) * 2
    number_apertures = int(np.floor(2 * np.pi / angle))
    yy = []
    xx = []
    yy_all = np.zeros(number_apertures)
    xx_all = np.zeros(number_apertures)
    cosangle = np.cos(angle)
    sinangle = np.sin(angle)
    xx.append(sourcex - centerx)
    yy.append(sourcey - centery)
    xx_all[0] = sourcex - centerx
    yy_all[0] = sourcey - centery

    for i in range(number_apertures - 1):
        xx_all[i + 1] = cosangle * xx_all[i] - sign * sinangle * yy_all[i]
        yy_all[i + 1] = cosangle * yy_all[i] + sign * sinangle * xx_all[i]
        theta += sign * np.rad2deg(angle)
        if exclude_negative_lobes and (i == 0 or i == number_apertures - 2):
            continue
        if exclude_theta_range is None:
            xx.append(cosangle * xx_all[i] - sign * sinangle * yy_all[i])
            yy.append(cosangle * yy_all[i] + sign * sinangle * xx_all[i])
        else:
            if theta < exc_theta_range[0] or theta > exc_theta_range[1]:
                xx.append(cosangle * xx_all[i] - sign * sinangle * yy_all[i])
                yy.append(cosangle * yy_all[i] + sign * sinangle * xx_all[i])

    xx = np.array(xx)
    yy = np.array(yy)

    xx += centerx
    yy += centery

    return yy, xx

def snr(array, source_xy, fwhm, full_output=False, array2=None, use2alone=False,
        exclude_negative_lobes=False, exclude_theta_range=None, plot=False, 
        verbose=False):
    """
    Calculate the S/N (signal to noise ratio) of a test resolution element
    in a residual frame (e.g. post-processed with LOCI, PCA, etc). Implements
    the approach described in [MAW14]_ on small sample statistics,
    where a student t-test (eq. 9) can be used to determine S/N (and contrast)
    in high contrast imaging. 3 extra possibilities compared to [MAW14]_:

        * possibility to provide a second array (e.g. obtained with opposite \
        derotation angles) to have more apertures for noise estimation;

        * possibility to exclude negative ADI lobes directly adjacent to the \
        tested xy location, to not bias the noise estimate;

        * possibility to use only the second array for the noise estimation \
        (useful for images containing a lot of disk/extended signals).

    *** DISCLAIMER ***
    Signal-to-noise ratio is not significance! For a conversion from snr to
    n-sigma (i.e. the equivalent confidence level of a Gaussian n-sigma), use
    the significance() function.

    Parameters
    ----------
    array : numpy ndarray, 2d
        Post-processed frame where we want to measure S/N.
    source_xy : tuple of floats
        X and Y coordinates of the planet or test speckle.
    fwhm : float
        Size in pixels of the FWHM.
    full_output : bool, optional
        If True returns back the S/N value, the y, x input coordinates, noise
        and flux.
    array2 : None or numpy ndarray, 2d, optional
        Additional image (e.g. processed image with negative derotation angles)
        enabling to have more apertures for noise estimation at each radial
        separation. Should have the same dimensions as array.
    use2alone : bool, opt
        Whether to use array2 alone to estimate the noise (can be useful to
        estimate the S/N of extended disk features)
    exclude_negative_lobes : bool, opt
        Whether to include the adjacent aperture lobes to the tested location
        or not. Can be set to True if the image shows significant neg lobes.
    exclude_theta_range : tuple of 2 floats or None, opt
        If provided, range of trigonometric angles  in deg (measured from 
        positive x axis), to be avoided for apertures used for noise estimation.
        WARNING: this is to be used wisely, e.g. only if a known authentic 
        circumstellar signal is biasing the SNR estimate.
    plot : bool, optional
        Plots the frame and the apertures considered for clarity.
    verbose: bool, optional
        Chooses whether to print some output or not.

    Returns
    -------
    [if full_output=True:]
    sourcey : numpy ndarray
        [full_output=True] Input coordinates (``source_xy``) in Y.
    sourcex : numpy ndarray
        [full_output=True] Input coordinates (``source_xy``) in X.
    f_source : float
        [full_output=True] Flux in test elemnt.
    fluxes : numpy ndarray
        [full_output=True] Background apertures fluxes.
    [always:]
    snr_vale : float
        Value of the S/N for the given test resolution element.
    """
    check_array(array, dim=2, msg='array')
    if not isinstance(source_xy, tuple):
        raise TypeError("`source_xy` must be a tuple of floats")
    if array2 is not None:
        if not array2.shape == array.shape:
            raise TypeError('`array2` has not the same shape as input array')

<<<<<<< HEAD
=======
    sourcex, sourcey = source_xy

>>>>>>> b87f131d
    yy, xx = indep_ap_centers(array, source_xy, fwhm, exclude_negative_lobes,
                              exclude_theta_range)

    rad = fwhm/2.

    apertures = photutils.CircularAperture(
        zip(xx, yy), r=rad)  # Coordinates (X,Y)
    fluxes = photutils.aperture_photometry(array, apertures, method='exact')
    fluxes = np.array(fluxes['aperture_sum'])

    if array2 is not None:
        fluxes2 = photutils.aperture_photometry(array2, apertures,
                                                method='exact')
        fluxes2 = np.array(fluxes2['aperture_sum'])
        if use2alone:
            fluxes = np.concatenate(([fluxes[0]], fluxes2[:]))
        else:
            fluxes = np.concatenate((fluxes, fluxes2))

    f_source = fluxes[0].copy()
    fluxes = fluxes[1:]
    n2 = fluxes.shape[0]
    backgr_apertures_std = fluxes.std(ddof=1)
    snr_vale = (f_source - fluxes.mean())/(backgr_apertures_std *
                                           np.sqrt(1+(1/n2)))

    if verbose:
        msg1 = 'S/N for the given pixel = {:.3f}'
        msg2 = 'Integrated flux in FWHM test aperture = {:.3f}'
        msg3 = 'Mean of background apertures integrated fluxes = {:.3f}'
        msg4 = 'Std-dev of background apertures integrated fluxes = {:.3f}'
        print(msg1.format(snr_vale))
        print(msg2.format(f_source))
        print(msg3.format(fluxes.mean()))
        print(msg4.format(backgr_apertures_std))

    if plot:
        _, ax = plt.subplots(figsize=(6, 6))
        ax.imshow(array, origin='lower', interpolation='nearest', alpha=0.5,
                  cmap='gray')
        for i in range(xx.shape[0]):
            # Circle takes coordinates as (X,Y)
            aper = plt.Circle((xx[i], yy[i]), radius=fwhm/2., color='r',
                              fill=False, alpha=0.8)
            ax.add_patch(aper)
            cent = plt.Circle((xx[i], yy[i]), radius=0.8, color='r', fill=True,
                              alpha=0.5)
            ax.add_patch(cent)
            aper_source = plt.Circle((sourcex, sourcey), radius=0.7,
                                     color='b', fill=True, alpha=0.5)
            ax.add_patch(aper_source)
        ax.grid(False)
        plt.show()

    if full_output:
        return sourcey, sourcex, f_source, fluxes, snr_vale
    else:
        return snr_vale


def significance(snr, rad, fwhm, student_to_gauss=True):
    """ Converts a S/N ratio (measured as in [MAW14]_) into the
    equivalent gaussian significance, i.e. the n-sigma with the same confidence
    level as the S/N at the given separation.


    Parameters
    ----------
    snr : float or numpy array
        SNR value(s)
    rad : float or numpy array
        Radial separation(s) from the star in pixels. If an array, it should be
        the same shape as snr and provide the radial separation corresponding
        to each snr measurement.
    fwhm : float
        Full Width Half Maximum of the PSF.
    student_to_gauss : bool, optional
        Whether the conversion is from Student SNR to Gaussian significance. If
        False, will assume the opposite: Gaussian significance to Student SNR.

    Returns
    -------
    sigma : float
        Gaussian significance in terms of n-sigma

    """

    if student_to_gauss:
        sigma = norm.ppf(t.cdf(snr, (rad/fwhm)*2*np.pi-2))
        if t.cdf(snr, (rad/fwhm)*2*np.pi-2) == 1.0:
            print("Warning high S/N! cdf>0.9999999999999999 is rounded to 1")
            msg = "Returning 8.2 sigma, but quote significance > 8.2 sigma."
            print(msg)
            return 8.2
    else:
        sigma = t.ppf(norm.cdf(snr), (rad/fwhm)*2*np.pi-2)

    return sigma


def frame_report(array, fwhm, source_xy=None, verbose=True):
    """ Gets information from given frame: Integrated flux in aperture, S/N of
    central pixel (either ``source_xy`` or max value), mean S/N in aperture.

    Parameters
    ----------
    array : numpy ndarray
        2d array or input frame.
    fwhm : float
        Size of the FWHM in pixels.
    source_xy : tuple of floats or list (of tuples of floats)
        X and Y coordinates of the center(s) of the source(s).
    verbose : bool, optional
        If True prints to stdout the frame info.

    Returns
    -------
    source_xy : tuple of floats or list (of tuples of floats)
        X and Y coordinates of the center(s) of the source(s).
    obj_flux : list of floats
        Integrated flux in aperture.
    snr_centpx : list of floats
        S/N of the ``source_xy`` pixels.
    meansnr_pixels : list of floats
        Mean S/N of pixels in 1xFWHM apertures centered on ``source_xy``.
    """
    if array.ndim != 2:
        raise TypeError('Array is not 2d.')

    obj_flux = []
    meansnr_pixels = []
    snr_centpx = []

    if source_xy is not None:
        if isinstance(source_xy, (list, tuple)):
            if not isinstance(source_xy[0], tuple):
                source_xy = [source_xy]
        else:
            raise TypeError("`source_xy` must be a tuple of floats or tuple "
                            "of tuples")

        for xy in source_xy:
            x, y = xy
            if verbose:
                print(sep)
                print('Coords of chosen px (X,Y) = {:.1f}, {:.1f}'.format(x, y))

            # we get integrated flux on aperture with diameter=1FWHM
            aper = photutils.CircularAperture((x, y), r=fwhm / 2.)
            obj_flux_i = photutils.aperture_photometry(array, aper,
                                                       method='exact')
            obj_flux_i = obj_flux_i['aperture_sum'][0]

            # we get the mean and stddev of SNRs on aperture
            yy, xx = disk((y, x), fwhm / 2)
            snr_pixels_i = [snr(array, (x_, y_), fwhm, plot=False,
                                verbose=False) for y_, x_ in zip(yy, xx)]
            meansnr_i = np.mean(snr_pixels_i)
            stdsnr_i = np.std(snr_pixels_i, ddof=1)
            pxsnr_i = snr(array, (x, y), fwhm, plot=False, verbose=False)

            obj_flux.append(obj_flux_i)
            meansnr_pixels.append(meansnr_i)
            snr_centpx.append(pxsnr_i)

            if verbose:
                msg0 = 'Flux in a centered 1xFWHM circular aperture = {:.3f}'
                print(msg0.format(obj_flux_i))
                print('Central pixel S/N = {:.3f}'.format(pxsnr_i))
                print(sep)
                print('Inside a centered 1xFWHM circular aperture:')
                msg1 = 'Mean S/N (shifting the aperture center) = {:.3f}'
                print(msg1.format(meansnr_i))
                msg2 = 'Max S/N (shifting the aperture center) = {:.3f}'
                print(msg2.format(np.max(snr_pixels_i)))
                msg3 = 'stddev S/N (shifting the aperture center) = {:.3f}'
                print(msg3.format(stdsnr_i))
                print('')

    else:
        y, x = np.where(array == array.max())
        y, x = y[0], x[0]  # assuming there is only one max, taking 1st if clump
        source_xy = (x, y)
        if verbose:
            print(sep)
            print('Coords of Max px (X,Y) = {:.1f}, {:.1f}'.format(x, y))

        # we get integrated flux on aperture with diameter=1FWHM
        aper = photutils.CircularAperture((x, y), r=fwhm / 2.)
        obj_flux_i = photutils.aperture_photometry(array, aper, method='exact')
        obj_flux_i = obj_flux_i['aperture_sum'][0]

        # we get the mean and stddev of SNRs on aperture
        yy, xx = disk((y, x), fwhm / 2.)
        snr_pixels_i = [snr(array, (x_, y_), fwhm, plot=False,
                            verbose=False) for y_, x_ in zip(yy, xx)]
        meansnr_pixels = np.mean(snr_pixels_i)
        stdsnr_i = np.std(snr_pixels_i, ddof=1)
        pxsnr_i = snr(array, (x, y), fwhm, plot=False, verbose=False)

        obj_flux.append(obj_flux_i)
        snr_centpx.append(pxsnr_i)

        if verbose:
            msg0 = 'Flux in a centered 1xFWHM circular aperture = {:.3f}'
            print(msg0.format(obj_flux_i))
            print('Central pixel S/N = {:.3f}'.format(pxsnr_i))
            print(sep)
            print('Inside a centered 1xFWHM circular aperture:')
            msg1 = 'Mean S/N (shifting the aperture center) = {:.3f}'
            print(msg1.format(meansnr_pixels))
            msg2 = 'Max S/N (shifting the aperture center) = {:.3f}'
            print(msg2.format(np.max(snr_pixels_i)))
            msg3 = 'stddev S/N (shifting the aperture center) = {:.3f}'
            print(msg3.format(stdsnr_i))
            print(sep)

    return source_xy, obj_flux, snr_centpx, meansnr_pixels<|MERGE_RESOLUTION|>--- conflicted
+++ resolved
@@ -354,11 +354,8 @@
         if not array2.shape == array.shape:
             raise TypeError('`array2` has not the same shape as input array')
 
-<<<<<<< HEAD
-=======
     sourcex, sourcey = source_xy
 
->>>>>>> b87f131d
     yy, xx = indep_ap_centers(array, source_xy, fwhm, exclude_negative_lobes,
                               exclude_theta_range)
 
