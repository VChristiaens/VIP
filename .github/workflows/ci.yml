# This workflow will install Python depe:ndencies, run tests and lint with a variety of Python versions
# For more information see: https://help.github.com/actions/language-and-framework-guides/using-python-with-github-actions

name: ci

on: [push, pull_request]

concurrency:
  # auto-cancel any in-progress job *on the same branch*
  group: ${{ github.workflow }}-${{ github.ref }}
  cancel-in-progress: true

env:
  # drastically reduce overhead from coverage measurement (on Python 3.12+)
  COVERAGE_CORE: sysmon

jobs:
  no_object_checks:

    runs-on: ubuntu-latest
    strategy:
      fail-fast: false
      matrix:
        python-version:
          - "3.10"
          - "3.11"
          - "3.12"
          - "3.13"
        group: [1, 2, 3]

    steps:
    - uses: actions/checkout@v3
    - name: Set up Python ${{ matrix.python-version }}
      uses: actions/setup-python@v4
      with:
        python-version: ${{ matrix.python-version }}
    - name: Install dependencies
      run: |
        python -m pip install --upgrade pip
        pip install --editable . --group dev
#    Uncomment below when ready to deal with a lot of PEP8 formatting changes
#    - name: Verify files with pre-commit
#      run: |
#        # Setup pre-commit hooks
#        pre-commit clean
#        pre-commit install --hook-type pre-merge-commit
#        pre-commit install --hook-type pre-push
#        pre-commit install --hook-type post-rewrite
#        pre-commit install-hooks
#        pre-commit install
#        # Run pre-commit hooks
#        pre-commit run --files src/**/*.py
    - name: Test with pytest
      run: |
<<<<<<< HEAD
        pytest tests/pre_3_10 --cov=vip_hci/ --cov-report=xml --splits 3 --group ${{ matrix.group }} --durations=50
=======
        coverage run --source src -m pytest tests/pre_3_10 --splits 3 --group ${{ matrix.group }}
        coverage xml
>>>>>>> 03a76217
    - name: Upload coverage to Codecov
      uses: codecov/codecov-action@v3

  objects_check:

    runs-on: ubuntu-latest
    strategy:
      fail-fast: false
      matrix:
        python-version: ["3.10", "3.11"]

    steps:
    - uses: actions/checkout@v3
    - name: Set up Python ${{ matrix.python-version }}
      uses: actions/setup-python@v4
      with:
        python-version: ${{ matrix.python-version }}
    - name: Install dependencies
      run: |
        python -m pip install --upgrade pip
        pip install --editable . --group dev
#    - name: Verify files with pre-commit
#      run: |
#        # Setup pre-commit hooks
#        pre-commit clean
#        pre-commit install --hook-type pre-merge-commit
#        pre-commit install --hook-type pre-push
#        pre-commit install --hook-type post-rewrite
#        pre-commit install-hooks
#        pre-commit install
#        # Run pre-commit hooks
#        pre-commit run --files src/vip_hci/objects/*.py
    - name: Test with pytest
      run: |
<<<<<<< HEAD
        pytest tests/post_3_10 --cov=vip_hci/objects/ --cov-report=xml --durations=50
=======
        coverage run --source=src/vip_hci/objects/ -m pytest tests/post_3_10
        coverage xml
>>>>>>> 03a76217
    - name: Upload coverage to Codecov
      uses: codecov/codecov-action@v3<|MERGE_RESOLUTION|>--- conflicted
+++ resolved
@@ -52,12 +52,8 @@
 #        pre-commit run --files src/**/*.py
     - name: Test with pytest
       run: |
-<<<<<<< HEAD
-        pytest tests/pre_3_10 --cov=vip_hci/ --cov-report=xml --splits 3 --group ${{ matrix.group }} --durations=50
-=======
         coverage run --source src -m pytest tests/pre_3_10 --splits 3 --group ${{ matrix.group }}
         coverage xml
->>>>>>> 03a76217
     - name: Upload coverage to Codecov
       uses: codecov/codecov-action@v3
 
@@ -92,11 +88,7 @@
 #        pre-commit run --files src/vip_hci/objects/*.py
     - name: Test with pytest
       run: |
-<<<<<<< HEAD
-        pytest tests/post_3_10 --cov=vip_hci/objects/ --cov-report=xml --durations=50
-=======
         coverage run --source=src/vip_hci/objects/ -m pytest tests/post_3_10
         coverage xml
->>>>>>> 03a76217
     - name: Upload coverage to Codecov
       uses: codecov/codecov-action@v3